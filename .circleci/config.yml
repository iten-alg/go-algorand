version: 2.1

orbs:
  win: circleci/windows@2.3.0
  go: circleci/go@1.7.0
<<<<<<< HEAD
=======
  slack: circleci/slack@4.4.2
>>>>>>> ebeac2ee

workflows:
  version: 2
  build_pr:
    jobs:
      - codegen_verification
      - amd64_build
      - amd64_test:
          requires:
            - amd64_build
          filters:
            branches:
<<<<<<< HEAD
              ignore: "rel/nightly"
=======
              ignore:
                - /rel\/.*/
                - /hotfix\/.*/
>>>>>>> ebeac2ee
      - amd64_test_nightly:
          requires:
            - amd64_build
          filters:
            branches:
<<<<<<< HEAD
              only: "rel/nightly"
=======
              only:
                - /rel\/.*/
                - /hotfix\/.*/
          context: slack-secrets
>>>>>>> ebeac2ee
      - amd64_integration:
          requires:
            - amd64_build
          filters:
            branches:
<<<<<<< HEAD
              ignore: "rel/nightly"
=======
              ignore:
                - /rel\/.*/
                - /hotfix\/.*/
>>>>>>> ebeac2ee
      - amd64_integration_nightly:
          requires:
            - amd64_build
          filters:
            branches:
<<<<<<< HEAD
              only: "rel/nightly"
=======
              only:
                - /rel\/.*/
                - /hotfix\/.*/
          context: slack-secrets
>>>>>>> ebeac2ee
      - amd64_e2e_subs:
          requires:
            - amd64_build
          filters:
            branches:
<<<<<<< HEAD
              ignore: "rel/nightly"
=======
              ignore:
                - /rel\/.*/
                - /hotfix\/.*/
>>>>>>> ebeac2ee
      - amd64_e2e_subs_nightly:
          requires:
            - amd64_build
          filters:
            branches:
<<<<<<< HEAD
              only: "rel/nightly"
=======
              only:
                - /rel\/.*/
                - /hotfix\/.*/
          context: slack-secrets
>>>>>>> ebeac2ee
      - arm64_build
      - arm64_test:
          requires:
            - arm64_build
          filters:
            branches:
<<<<<<< HEAD
              ignore: "rel/nightly"
=======
              ignore:
                - /rel\/.*/
                - /hotfix\/.*/
>>>>>>> ebeac2ee
      - arm64_test_nightly:
          requires:
            - arm64_build
          filters:
            branches:
<<<<<<< HEAD
              only: "rel/nightly"
=======
              only:
                - /rel\/.*/
                - /hotfix\/.*/
          context: slack-secrets
>>>>>>> ebeac2ee
      - arm64_integration:
          requires:
            - arm64_build
          filters:
            branches:
<<<<<<< HEAD
              ignore: "rel/nightly"
=======
              ignore:
                - /rel\/.*/
                - /hotfix\/.*/
>>>>>>> ebeac2ee
      - arm64_integration_nightly:
          requires:
            - arm64_build
          filters:
            branches:
<<<<<<< HEAD
              only: "rel/nightly"
=======
              only:
                - /rel\/.*/
                - /hotfix\/.*/
          context: slack-secrets
>>>>>>> ebeac2ee
      - arm64_e2e_subs:
          requires:
            - arm64_build
          filters:
            branches:
<<<<<<< HEAD
              ignore: "rel/nightly"
=======
              ignore:
                - /rel\/.*/
                - /hotfix\/.*/
>>>>>>> ebeac2ee
      - arm64_e2e_subs_nightly:
          requires:
            - arm64_build
          filters:
            branches:
<<<<<<< HEAD
              only: "rel/nightly"
=======
              only:
                - /rel\/.*/
                - /hotfix\/.*/
          context: slack-secrets
>>>>>>> ebeac2ee
      - mac_amd64_build
      - mac_amd64_test:
          requires:
            - mac_amd64_build
          filters:
            branches:
<<<<<<< HEAD
              ignore: "rel/nightly"
=======
              ignore:
                - /rel\/.*/
                - /hotfix\/.*/
>>>>>>> ebeac2ee
      - mac_amd64_test_nightly:
          requires:
            - mac_amd64_build
          filters:
            branches:
<<<<<<< HEAD
              only: "rel/nightly"
=======
              only:
                - /rel\/.*/
                - /hotfix\/.*/
          context: slack-secrets
>>>>>>> ebeac2ee
      - mac_amd64_integration:
          requires:
            - mac_amd64_build
          filters:
            branches:
<<<<<<< HEAD
              ignore: "rel/nightly"
=======
              ignore:
                - /rel\/.*/
                - /hotfix\/.*/
>>>>>>> ebeac2ee
      - mac_amd64_integration_nightly:
          requires:
            - mac_amd64_build
          filters:
            branches:
<<<<<<< HEAD
              only: "rel/nightly"
=======
              only:
                - /rel\/.*/
                - /hotfix\/.*/
          context: slack-secrets
>>>>>>> ebeac2ee
      - mac_amd64_e2e_subs:
          requires:
            - mac_amd64_build
          filters:
            branches:
<<<<<<< HEAD
              ignore: "rel/nightly"
=======
              ignore:
                - /rel\/.*/
                - /hotfix\/.*/
>>>>>>> ebeac2ee
      - mac_amd64_e2e_subs_nightly:
          requires:
            - mac_amd64_build
          filters:
            branches:
<<<<<<< HEAD
              only: "rel/nightly"
=======
              only:
                - /rel\/.*/
                - /hotfix\/.*/
          context: slack-secrets
>>>>>>> ebeac2ee
      #- windows_x64_build

commands:
  prepare_go:
    description: Clean out existing Go so we can use our preferred version
    parameters:
      circleci_home:
        type: string
        default: "/home/circleci"
    steps:
      - run: |
          sudo rm -rf << parameters.circleci_home >>/.go_workspace /usr/local/go
  prepare_windows:
    description: Prepare windows image
    parameters:
      circleci_home:
        type: string
        default: "/home/circleci"
    steps:
      - run:
          name: install deps
          shell: bash.exe
          command: |
            choco install -y msys2 pacman make wget --force
            choco install -y golang --version=1.14.7 --force
            choco install -y python3 --version=3.7.3 --force
            export msys2='cmd //C RefreshEnv.cmd '
            export msys2+='& set MSYS=winsymlinks:nativestrict '
            export msys2+='& C:\\tools\\msys64\\msys2_shell.cmd -defterm -no-start'
            export mingw64="$msys2 -mingw64 -full-path -here -c "\"\$@"\" --"
            export msys2+=" -msys2 -c "\"\$@"\" --"
            $msys2 pacman --sync --noconfirm --needed mingw-w64-x86_64-toolchain mingw-w64-x86_64-libtool unzip autoconf automake

  generic_build:
    description: Run basic build and store in workspace for re-use by different architectures
    parameters:
      circleci_home:
        type: string
        default: "/home/circleci"
    steps:
      - restore_libsodium
      - restore_cache:
          keys:
            - 'go-mod-1-14-7-v1-{{ arch }}-{{ checksum "go.mod" }}-{{ checksum "go.sum" }}'
      - restore_cache:
          keys:
            - 'go-cache-{{ .Environment.CIRCLE_STAGE }}-'
      - run:
          name: scripts/travis/build.sh --make_debug
          command: |
            export PATH=$(echo "$PATH" | sed -e 's|:<< parameters.circleci_home >>/\.go_workspace/bin||g' | sed -e 's|:/usr/local/go/bin||g')
            export GOPATH="<< parameters.circleci_home >>/go"
            export ALGORAND_DEADLOCK=enable
            scripts/travis/build.sh --make_debug
      - cache_libsodium
      - save_cache:
          key: 'go-mod-1-14-7-v1-{{ arch }}-{{ checksum "go.mod" }}-{{ checksum "go.sum" }}'
          paths:
            - << parameters.circleci_home >>/go/pkg/mod
      - save_cache:
          key: 'go-cache-{{ .Environment.CIRCLE_STAGE }}-{{ .Environment.CIRCLE_BUILD_NUM }}'
          paths:
            - tmp/go-cache
      - persist_to_workspace:
          root: << parameters.circleci_home >>
          paths:
            - project
            - go
            - gimme
            - .gimme

  cache_libsodium:
    description: Cache libsodium for build
    steps:
      - run:
          name: Get libsodium md5
          command: |
            mkdir -p tmp
            find crypto/libsodium-fork -type f -exec openssl md5 "{}" + > tmp/libsodium.md5
      - save_cache:
          key: 'libsodium-fork-{{ .Environment.CIRCLE_STAGE }}-{{ checksum "tmp/libsodium.md5" }}'
          paths:
            - crypto/libs

  restore_libsodium:
    description: Restore libsodium for build
    steps:
      - run:
          name: Get libsodium md5
          command: |
            mkdir -p tmp
            find crypto/libsodium-fork -type f -exec openssl md5 "{}" + > tmp/libsodium.md5
      - restore_cache:
          keys:
            - 'libsodium-fork-{{ .Environment.CIRCLE_STAGE }}-{{ checksum "tmp/libsodium.md5" }}'

  generic_buildtest:
    description: Run build tests from build workspace, for re-use by diferent architectures
    parameters:
      circleci_home:
        type: string
        default: "/home/circleci"
      result_subdir:
        type: string
      no_output_timeout:
        type: string
        default: 30m
      short_test_flag:
        type: string
        default: ""
    steps:
      - attach_workspace:
          at: << parameters.circleci_home >>
      - run: mkdir -p /tmp/results/<< parameters.result_subdir >>
      - restore_cache:
          keys:
            - 'go-cache-{{ .Environment.CIRCLE_STAGE }}-'
      - run:
          name: Run build tests
          no_output_timeout: << parameters.no_output_timeout >>
          command: |
            set -e
            set -x
            export PATH=$(echo "$PATH" | sed -e 's|:<< parameters.circleci_home >>/\.go_workspace/bin||g' | sed -e 's|:/usr/local/go/bin||g')
            export KMD_NOUSB=True
            export GOPATH="<< parameters.circleci_home >>/go"
            export PATH="${PATH}:${GOPATH}/bin"
            export ALGORAND_DEADLOCK=enable
            GOLANG_VERSION=$(./scripts/get_golang_version.sh)
            eval "$(~/gimme "${GOLANG_VERSION}")"
            scripts/configure_dev.sh
            scripts/buildtools/install_buildtools.sh -o "gotest.tools/gotestsum"
            PACKAGES="$(go list ./... | grep -v /go-algorand/test/)"
            export PACKAGE_NAMES=$(echo $PACKAGES | tr -d '\n')
            export PARTITION_TOTAL=$CIRCLE_NODE_TOTAL
            export PARTITION_ID=$CIRCLE_NODE_INDEX
            export PARALLEL_FLAG="-p 1"
            gotestsum --format pkgname --junitfile /tmp/results/<< parameters.result_subdir >>/results.xml --jsonfile /tmp/results/<< parameters.result_subdir >>/testresults.json -- --tags "sqlite_unlock_notify sqlite_omit_load_extension" << parameters.short_test_flag >> -race -timeout 1h -coverprofile=coverage.txt -covermode=atomic -p 1 $PACKAGE_NAMES
      - store_artifacts:
          path: /tmp/results
          destination: test-results
      - store_test_results:
          path: /tmp/results
      - save_cache:
          key: 'go-cache-{{ .Environment.CIRCLE_STAGE }}-{{ .Environment.CIRCLE_BUILD_NUM }}'
          paths:
            - tmp/go-cache

  upload_coverage:
    description: Collect coverage reports and upload them
    steps:
      - run:
          name: Upload Coverage Reports
          no_output_timeout: 10m
          command: |
            scripts/travis/upload_coverage.sh || true

  generic_integration:
    description: Run integration tests from build workspace, for re-use by diferent architectures
    parameters:
      circleci_home:
        type: string
        default: "/home/circleci"
      result_subdir:
        type: string
      no_output_timeout:
        type: string
        default: 30m
      short_test_flag:
        type: string
        default: ""
    steps:
      - attach_workspace:
          at: << parameters.circleci_home >>
      - run: mkdir -p /tmp/results/<< parameters.result_subdir >>
      - run:
          name: Run integration tests
          no_output_timeout: << parameters.no_output_timeout >>
          command: |
            set -x
            export PATH=$(echo "$PATH" | sed -e 's|:<< parameters.circleci_home >>/\.go_workspace/bin||g' | sed -e 's|:/usr/local/go/bin||g')
            export KMD_NOUSB=True
            export GOPATH="<< parameters.circleci_home >>/go"
            export PATH="${PATH}:${GOPATH}/bin"
            export ALGORAND_DEADLOCK=enable
            export BUILD_TYPE=integration
            GOLANG_VERSION=$(./scripts/get_golang_version.sh)
            eval "$(~/gimme "${GOLANG_VERSION}")"
            scripts/configure_dev.sh
            scripts/buildtools/install_buildtools.sh -o "gotest.tools/gotestsum"
            export ALGOTEST=1
            export SHORTTEST=<< parameters.short_test_flag >>
            export TEST_RESULTS=/tmp/results/<< parameters.result_subdir >>
            export PARTITION_TOTAL=$CIRCLE_NODE_TOTAL
            export PARTITION_ID=$CIRCLE_NODE_INDEX
            test/scripts/run_integration_tests.sh
      - store_artifacts:
          path: /tmp/results
          destination: test-results
      - store_test_results:
          path: /tmp/results

jobs:
  codegen_verification:
    machine:
      image: ubuntu-2004:202104-01
    resource_class: medium
    steps:
      - checkout
      - prepare_go
      - run: |
          export PATH=$(echo "$PATH" | sed -e 's|:/home/circleci/\.go_workspace/bin||g' | sed -e 's|:/usr/local/go/bin||g')
          export GOPATH="/home/circleci/go"
          scripts/travis/codegen_verification.sh

  amd64_build:
    machine:
      image: ubuntu-2004:202104-01
    resource_class: medium
    steps:
      - checkout
      - prepare_go
      - generic_build

  amd64_test:
    machine:
      image: ubuntu-2004:202104-01
    resource_class: medium
    parallelism: 4
    steps:
      - prepare_go
      - generic_buildtest:
          result_subdir: amd64-short
          short_test_flag: "-short"
      - upload_coverage

  amd64_test_nightly:
    machine:
      image: ubuntu-2004:202104-01
    resource_class: medium
    parallelism: 4
    steps:
      - prepare_go
      - generic_buildtest:
          result_subdir: amd64-nightly
          no_output_timeout: 45m
      - upload_coverage
<<<<<<< HEAD
=======
      - slack/notify:
          event: fail
          template: basic_fail_1
>>>>>>> ebeac2ee

  amd64_integration:
    machine:
      image: ubuntu-2004:202104-01
    resource_class: medium
    parallelism: 4
    environment:
<<<<<<< HEAD
      SKIP_E2E_SUBS: "true"
=======
      E2E_TEST_FILTER: "GO"
>>>>>>> ebeac2ee
    steps:
      - prepare_go
      - generic_integration:
          result_subdir: amd64-integration
          short_test_flag: "-short"

  amd64_integration_nightly:
    machine:
      image: ubuntu-2004:202104-01
    resource_class: medium
    parallelism: 4
    environment:
<<<<<<< HEAD
      SKIP_E2E_SUBS: "true"
=======
      E2E_TEST_FILTER: "GO"
>>>>>>> ebeac2ee
    steps:
      - prepare_go
      - generic_integration:
          result_subdir: amd64-integrationnightly
          no_output_timeout: 45m
<<<<<<< HEAD
=======
      - slack/notify:
          event: fail
          template: basic_fail_1
>>>>>>> ebeac2ee

  amd64_e2e_subs:
    machine:
      image: ubuntu-2004:202104-01
    resource_class: large
    environment:
<<<<<<< HEAD
      E2E_SUBS_ONLY: "true"
=======
      E2E_TEST_FILTER: "SCRIPTS"
>>>>>>> ebeac2ee
    steps:
      - prepare_go
      - generic_integration:
          result_subdir: amd64-e2e_subs
          short_test_flag: "-short"

  amd64_e2e_subs_nightly:
    machine:
      image: ubuntu-2004:202104-01
    resource_class: large
    environment:
<<<<<<< HEAD
      E2E_SUBS_ONLY: "true"
=======
      E2E_TEST_FILTER: "SCRIPTS"
>>>>>>> ebeac2ee
    steps:
      - prepare_go
      - generic_integration:
          result_subdir: amd64-e2e_subs_nightly
          no_output_timeout: 45m
<<<<<<< HEAD
=======
      - slack/notify:
          event: fail
          template: basic_fail_1
>>>>>>> ebeac2ee

  arm64_build:
    machine:
      image: ubuntu-2004:202101-01
    resource_class: arm.medium
    steps:
      - checkout
      - prepare_go
      - generic_build

  arm64_test:
    machine:
      image: ubuntu-2004:202101-01
    resource_class: arm.medium
    parallelism: 4
    steps:
      - checkout
      - prepare_go
      - generic_buildtest:
          result_subdir: arm64-short
          short_test_flag: "-short"
      - upload_coverage

  arm64_test_nightly:
    machine:
      image: ubuntu-2004:202101-01
    resource_class: arm.medium
    parallelism: 4
    steps:
      - checkout
      - prepare_go
      - generic_buildtest:
          result_subdir: arm64-nightly
          no_output_timeout: 45m
      - upload_coverage
<<<<<<< HEAD
=======
      - slack/notify:
          event: fail
          template: basic_fail_1
>>>>>>> ebeac2ee

  arm64_integration:
    machine:
      image: ubuntu-2004:202101-01
    resource_class: arm.medium
    parallelism: 4
    environment:
<<<<<<< HEAD
      SKIP_E2E_SUBS: "true"
=======
      E2E_TEST_FILTER: "GO"
>>>>>>> ebeac2ee
    steps:
      - checkout
      - prepare_go
      - generic_integration:
          result_subdir: arm64-integration
          short_test_flag: "-short"

  arm64_integration_nightly:
    machine:
      image: ubuntu-2004:202101-01
    resource_class: arm.medium
    parallelism: 4
    environment:
<<<<<<< HEAD
      SKIP_E2E_SUBS: "true"
=======
      E2E_TEST_FILTER: "GO"
>>>>>>> ebeac2ee
    steps:
      - checkout
      - prepare_go
      - generic_integration:
          result_subdir: arm64-integration-nightly
          no_output_timeout: 45m
<<<<<<< HEAD
=======
      - slack/notify:
          event: fail
          template: basic_fail_1
>>>>>>> ebeac2ee

  arm64_e2e_subs:
    machine:
      image: ubuntu-2004:202101-01
    resource_class: arm.large
    environment:
<<<<<<< HEAD
      E2E_SUBS_ONLY: "true"
=======
      E2E_TEST_FILTER: "SCRIPTS"
>>>>>>> ebeac2ee
    steps:
      - checkout
      - prepare_go
      - generic_integration:
          result_subdir: arm64-e2e_subs
          short_test_flag: "-short"

  arm64_e2e_subs_nightly:
    machine:
      image: ubuntu-2004:202101-01
    resource_class: arm.large
    environment:
<<<<<<< HEAD
      E2E_SUBS_ONLY: "true"
=======
      E2E_TEST_FILTER: "SCRIPTS"
>>>>>>> ebeac2ee
    steps:
      - checkout
      - prepare_go
      - generic_integration:
          result_subdir: arm64-e2e_subs-nightly
          no_output_timeout: 45m
<<<<<<< HEAD
=======
      - slack/notify:
          event: fail
          template: basic_fail_1
>>>>>>> ebeac2ee

  mac_amd64_build:
    macos:
      xcode: 12.0.1
    resource_class: medium
    environment:
      HOMEBREW_NO_AUTO_UPDATE: "true"
    steps:
      #- run: git -C /usr/local/Homebrew/Library/Taps/homebrew/homebrew-core fetch --unshallow
      - checkout
      - prepare_go
      - generic_build:
          circleci_home: /Users/distiller

  mac_amd64_test:
    macos:
      xcode: 12.0.1
    resource_class: medium
    environment:
      HOMEBREW_NO_AUTO_UPDATE: "true"
    parallelism: 4
    steps:
      #- run: git -C /usr/local/Homebrew/Library/Taps/homebrew/homebrew-core fetch --unshallow
      - prepare_go
      - generic_buildtest:
          result_subdir: mac-amd64-short
          circleci_home: /Users/distiller
          short_test_flag: "-short"
      - upload_coverage

  mac_amd64_test_nightly:
    macos:
      xcode: 12.0.1
    resource_class: medium
    environment:
      HOMEBREW_NO_AUTO_UPDATE: "true"
    parallelism: 4
    steps:
      #- run: git -C /usr/local/Homebrew/Library/Taps/homebrew/homebrew-core fetch --unshallow
      - prepare_go
      - generic_buildtest:
          result_subdir: mac-amd64-short
          circleci_home: /Users/distiller
          no_output_timeout: 45m
      - upload_coverage
<<<<<<< HEAD
=======
      - slack/notify:
          event: fail
          template: basic_fail_1
>>>>>>> ebeac2ee

  mac_amd64_integration:
    macos:
      xcode: 12.0.1
    resource_class: medium
    parallelism: 4
    environment:
<<<<<<< HEAD
      SKIP_E2E_SUBS: "true"
=======
      E2E_TEST_FILTER: "GO"
>>>>>>> ebeac2ee
      HOMEBREW_NO_AUTO_UPDATE: "true"
    steps:
      #- run: git -C /usr/local/Homebrew/Library/Taps/homebrew/homebrew-core fetch --unshallow
      - prepare_go
      - generic_integration:
          result_subdir: mac-amd64-integration
          circleci_home: /Users/distiller
          short_test_flag: "-short"

  mac_amd64_integration_nightly:
    macos:
      xcode: 12.0.1
    resource_class: medium
    parallelism: 4
    environment:
<<<<<<< HEAD
      SKIP_E2E_SUBS: "true"
=======
      E2E_TEST_FILTER: "GO"
>>>>>>> ebeac2ee
      HOMEBREW_NO_AUTO_UPDATE: "true"
    steps:
      #- run: git -C /usr/local/Homebrew/Library/Taps/homebrew/homebrew-core fetch --unshallow
      - prepare_go
      - generic_integration:
          result_subdir: mac-amd64-integration-nightly
          circleci_home: /Users/distiller
          no_output_timeout: 45m
<<<<<<< HEAD
=======
      - slack/notify:
          event: fail
          template: basic_fail_1
>>>>>>> ebeac2ee

  mac_amd64_e2e_subs:
    macos:
      xcode: 12.0.1
    resource_class: large
    environment:
<<<<<<< HEAD
      E2E_SUBS_ONLY: "true"
=======
      E2E_TEST_FILTER: "SCRIPTS"
>>>>>>> ebeac2ee
      HOMEBREW_NO_AUTO_UPDATE: "true"
    steps:
      #- run: git -C /usr/local/Homebrew/Library/Taps/homebrew/homebrew-core fetch --unshallow
      - prepare_go
      - generic_integration:
          result_subdir: mac-amd64-e2e_subs
          circleci_home: /Users/distiller
          short_test_flag: "-short"

  mac_amd64_e2e_subs_nightly:
    macos:
      xcode: 12.0.1
    resource_class: large
    environment:
<<<<<<< HEAD
      E2E_SUBS_ONLY: "true"
=======
      E2E_TEST_FILTER: "SCRIPTS"
>>>>>>> ebeac2ee
      HOMEBREW_NO_AUTO_UPDATE: "true"
    steps:
      #- run: git -C /usr/local/Homebrew/Library/Taps/homebrew/homebrew-core fetch --unshallow
      - prepare_go
      - generic_integration:
          result_subdir: mac-amd64-e2e_subs-nightly
          circleci_home: /Users/distiller
          no_output_timeout: 45m
<<<<<<< HEAD
=======
      - slack/notify:
          event: fail
          template: basic_fail_1
>>>>>>> ebeac2ee

  windows_x64_build:
    executor:
      name: win/default
      size: large
    steps:
      - checkout
      - prepare_windows
      - run:
          no_output_timeout: 45m
          command: |
            #export PATH=$(echo "$PATH" | sed -e 's|:/home/circleci/\.go_workspace/bin||g' | sed -e 's|:/usr/local/go/bin||g')
            export GOPATH="/home/circleci/go"
            export ALGORAND_DEADLOCK=enable
            export SKIP_GO_INSTALLATION=True
            export PATH=/mingw64/bin:/C/tools/msys64/mingw64/bin:/usr/bin:$PATH
            export MAKE=mingw32-make
            $msys2 scripts/travis/build_test.sh
          shell: bash.exe<|MERGE_RESOLUTION|>--- conflicted
+++ resolved
@@ -3,10 +3,7 @@
 orbs:
   win: circleci/windows@2.3.0
   go: circleci/go@1.7.0
-<<<<<<< HEAD
-=======
   slack: circleci/slack@4.4.2
->>>>>>> ebeac2ee
 
 workflows:
   version: 2
@@ -19,228 +16,156 @@
             - amd64_build
           filters:
             branches:
-<<<<<<< HEAD
-              ignore: "rel/nightly"
-=======
-              ignore:
-                - /rel\/.*/
-                - /hotfix\/.*/
->>>>>>> ebeac2ee
+              ignore:
+                - /rel\/.*/
+                - /hotfix\/.*/
       - amd64_test_nightly:
           requires:
             - amd64_build
           filters:
             branches:
-<<<<<<< HEAD
-              only: "rel/nightly"
-=======
-              only:
-                - /rel\/.*/
-                - /hotfix\/.*/
-          context: slack-secrets
->>>>>>> ebeac2ee
+              only:
+                - /rel\/.*/
+                - /hotfix\/.*/
+          context: slack-secrets
       - amd64_integration:
           requires:
             - amd64_build
           filters:
             branches:
-<<<<<<< HEAD
-              ignore: "rel/nightly"
-=======
-              ignore:
-                - /rel\/.*/
-                - /hotfix\/.*/
->>>>>>> ebeac2ee
+              ignore:
+                - /rel\/.*/
+                - /hotfix\/.*/
       - amd64_integration_nightly:
           requires:
             - amd64_build
           filters:
             branches:
-<<<<<<< HEAD
-              only: "rel/nightly"
-=======
-              only:
-                - /rel\/.*/
-                - /hotfix\/.*/
-          context: slack-secrets
->>>>>>> ebeac2ee
+              only:
+                - /rel\/.*/
+                - /hotfix\/.*/
+          context: slack-secrets
       - amd64_e2e_subs:
           requires:
             - amd64_build
           filters:
             branches:
-<<<<<<< HEAD
-              ignore: "rel/nightly"
-=======
-              ignore:
-                - /rel\/.*/
-                - /hotfix\/.*/
->>>>>>> ebeac2ee
+              ignore:
+                - /rel\/.*/
+                - /hotfix\/.*/
       - amd64_e2e_subs_nightly:
           requires:
             - amd64_build
           filters:
             branches:
-<<<<<<< HEAD
-              only: "rel/nightly"
-=======
-              only:
-                - /rel\/.*/
-                - /hotfix\/.*/
-          context: slack-secrets
->>>>>>> ebeac2ee
+              only:
+                - /rel\/.*/
+                - /hotfix\/.*/
+          context: slack-secrets
       - arm64_build
       - arm64_test:
           requires:
             - arm64_build
           filters:
             branches:
-<<<<<<< HEAD
-              ignore: "rel/nightly"
-=======
-              ignore:
-                - /rel\/.*/
-                - /hotfix\/.*/
->>>>>>> ebeac2ee
+              ignore:
+                - /rel\/.*/
+                - /hotfix\/.*/
       - arm64_test_nightly:
           requires:
             - arm64_build
           filters:
             branches:
-<<<<<<< HEAD
-              only: "rel/nightly"
-=======
-              only:
-                - /rel\/.*/
-                - /hotfix\/.*/
-          context: slack-secrets
->>>>>>> ebeac2ee
+              only:
+                - /rel\/.*/
+                - /hotfix\/.*/
+          context: slack-secrets
       - arm64_integration:
           requires:
             - arm64_build
           filters:
             branches:
-<<<<<<< HEAD
-              ignore: "rel/nightly"
-=======
-              ignore:
-                - /rel\/.*/
-                - /hotfix\/.*/
->>>>>>> ebeac2ee
+              ignore:
+                - /rel\/.*/
+                - /hotfix\/.*/
       - arm64_integration_nightly:
           requires:
             - arm64_build
           filters:
             branches:
-<<<<<<< HEAD
-              only: "rel/nightly"
-=======
-              only:
-                - /rel\/.*/
-                - /hotfix\/.*/
-          context: slack-secrets
->>>>>>> ebeac2ee
+              only:
+                - /rel\/.*/
+                - /hotfix\/.*/
+          context: slack-secrets
       - arm64_e2e_subs:
           requires:
             - arm64_build
           filters:
             branches:
-<<<<<<< HEAD
-              ignore: "rel/nightly"
-=======
-              ignore:
-                - /rel\/.*/
-                - /hotfix\/.*/
->>>>>>> ebeac2ee
+              ignore:
+                - /rel\/.*/
+                - /hotfix\/.*/
       - arm64_e2e_subs_nightly:
           requires:
             - arm64_build
           filters:
             branches:
-<<<<<<< HEAD
-              only: "rel/nightly"
-=======
-              only:
-                - /rel\/.*/
-                - /hotfix\/.*/
-          context: slack-secrets
->>>>>>> ebeac2ee
+              only:
+                - /rel\/.*/
+                - /hotfix\/.*/
+          context: slack-secrets
       - mac_amd64_build
       - mac_amd64_test:
           requires:
             - mac_amd64_build
           filters:
             branches:
-<<<<<<< HEAD
-              ignore: "rel/nightly"
-=======
-              ignore:
-                - /rel\/.*/
-                - /hotfix\/.*/
->>>>>>> ebeac2ee
+              ignore:
+                - /rel\/.*/
+                - /hotfix\/.*/
       - mac_amd64_test_nightly:
           requires:
             - mac_amd64_build
           filters:
             branches:
-<<<<<<< HEAD
-              only: "rel/nightly"
-=======
-              only:
-                - /rel\/.*/
-                - /hotfix\/.*/
-          context: slack-secrets
->>>>>>> ebeac2ee
+              only:
+                - /rel\/.*/
+                - /hotfix\/.*/
+          context: slack-secrets
       - mac_amd64_integration:
           requires:
             - mac_amd64_build
           filters:
             branches:
-<<<<<<< HEAD
-              ignore: "rel/nightly"
-=======
-              ignore:
-                - /rel\/.*/
-                - /hotfix\/.*/
->>>>>>> ebeac2ee
+              ignore:
+                - /rel\/.*/
+                - /hotfix\/.*/
       - mac_amd64_integration_nightly:
           requires:
             - mac_amd64_build
           filters:
             branches:
-<<<<<<< HEAD
-              only: "rel/nightly"
-=======
-              only:
-                - /rel\/.*/
-                - /hotfix\/.*/
-          context: slack-secrets
->>>>>>> ebeac2ee
+              only:
+                - /rel\/.*/
+                - /hotfix\/.*/
+          context: slack-secrets
       - mac_amd64_e2e_subs:
           requires:
             - mac_amd64_build
           filters:
             branches:
-<<<<<<< HEAD
-              ignore: "rel/nightly"
-=======
-              ignore:
-                - /rel\/.*/
-                - /hotfix\/.*/
->>>>>>> ebeac2ee
+              ignore:
+                - /rel\/.*/
+                - /hotfix\/.*/
       - mac_amd64_e2e_subs_nightly:
           requires:
             - mac_amd64_build
           filters:
             branches:
-<<<<<<< HEAD
-              only: "rel/nightly"
-=======
-              only:
-                - /rel\/.*/
-                - /hotfix\/.*/
-          context: slack-secrets
->>>>>>> ebeac2ee
+              only:
+                - /rel\/.*/
+                - /hotfix\/.*/
+          context: slack-secrets
       #- windows_x64_build
 
 commands:
@@ -488,12 +413,9 @@
           result_subdir: amd64-nightly
           no_output_timeout: 45m
       - upload_coverage
-<<<<<<< HEAD
-=======
-      - slack/notify:
-          event: fail
-          template: basic_fail_1
->>>>>>> ebeac2ee
+      - slack/notify:
+          event: fail
+          template: basic_fail_1
 
   amd64_integration:
     machine:
@@ -501,11 +423,7 @@
     resource_class: medium
     parallelism: 4
     environment:
-<<<<<<< HEAD
-      SKIP_E2E_SUBS: "true"
-=======
       E2E_TEST_FILTER: "GO"
->>>>>>> ebeac2ee
     steps:
       - prepare_go
       - generic_integration:
@@ -518,33 +436,22 @@
     resource_class: medium
     parallelism: 4
     environment:
-<<<<<<< HEAD
-      SKIP_E2E_SUBS: "true"
-=======
       E2E_TEST_FILTER: "GO"
->>>>>>> ebeac2ee
     steps:
       - prepare_go
       - generic_integration:
           result_subdir: amd64-integrationnightly
           no_output_timeout: 45m
-<<<<<<< HEAD
-=======
-      - slack/notify:
-          event: fail
-          template: basic_fail_1
->>>>>>> ebeac2ee
+      - slack/notify:
+          event: fail
+          template: basic_fail_1
 
   amd64_e2e_subs:
     machine:
       image: ubuntu-2004:202104-01
     resource_class: large
     environment:
-<<<<<<< HEAD
-      E2E_SUBS_ONLY: "true"
-=======
       E2E_TEST_FILTER: "SCRIPTS"
->>>>>>> ebeac2ee
     steps:
       - prepare_go
       - generic_integration:
@@ -556,22 +463,15 @@
       image: ubuntu-2004:202104-01
     resource_class: large
     environment:
-<<<<<<< HEAD
-      E2E_SUBS_ONLY: "true"
-=======
       E2E_TEST_FILTER: "SCRIPTS"
->>>>>>> ebeac2ee
     steps:
       - prepare_go
       - generic_integration:
           result_subdir: amd64-e2e_subs_nightly
           no_output_timeout: 45m
-<<<<<<< HEAD
-=======
-      - slack/notify:
-          event: fail
-          template: basic_fail_1
->>>>>>> ebeac2ee
+      - slack/notify:
+          event: fail
+          template: basic_fail_1
 
   arm64_build:
     machine:
@@ -607,12 +507,9 @@
           result_subdir: arm64-nightly
           no_output_timeout: 45m
       - upload_coverage
-<<<<<<< HEAD
-=======
-      - slack/notify:
-          event: fail
-          template: basic_fail_1
->>>>>>> ebeac2ee
+      - slack/notify:
+          event: fail
+          template: basic_fail_1
 
   arm64_integration:
     machine:
@@ -620,11 +517,7 @@
     resource_class: arm.medium
     parallelism: 4
     environment:
-<<<<<<< HEAD
-      SKIP_E2E_SUBS: "true"
-=======
       E2E_TEST_FILTER: "GO"
->>>>>>> ebeac2ee
     steps:
       - checkout
       - prepare_go
@@ -638,34 +531,23 @@
     resource_class: arm.medium
     parallelism: 4
     environment:
-<<<<<<< HEAD
-      SKIP_E2E_SUBS: "true"
-=======
       E2E_TEST_FILTER: "GO"
->>>>>>> ebeac2ee
     steps:
       - checkout
       - prepare_go
       - generic_integration:
           result_subdir: arm64-integration-nightly
           no_output_timeout: 45m
-<<<<<<< HEAD
-=======
-      - slack/notify:
-          event: fail
-          template: basic_fail_1
->>>>>>> ebeac2ee
+      - slack/notify:
+          event: fail
+          template: basic_fail_1
 
   arm64_e2e_subs:
     machine:
       image: ubuntu-2004:202101-01
     resource_class: arm.large
     environment:
-<<<<<<< HEAD
-      E2E_SUBS_ONLY: "true"
-=======
       E2E_TEST_FILTER: "SCRIPTS"
->>>>>>> ebeac2ee
     steps:
       - checkout
       - prepare_go
@@ -678,23 +560,16 @@
       image: ubuntu-2004:202101-01
     resource_class: arm.large
     environment:
-<<<<<<< HEAD
-      E2E_SUBS_ONLY: "true"
-=======
       E2E_TEST_FILTER: "SCRIPTS"
->>>>>>> ebeac2ee
     steps:
       - checkout
       - prepare_go
       - generic_integration:
           result_subdir: arm64-e2e_subs-nightly
           no_output_timeout: 45m
-<<<<<<< HEAD
-=======
-      - slack/notify:
-          event: fail
-          template: basic_fail_1
->>>>>>> ebeac2ee
+      - slack/notify:
+          event: fail
+          template: basic_fail_1
 
   mac_amd64_build:
     macos:
@@ -740,12 +615,9 @@
           circleci_home: /Users/distiller
           no_output_timeout: 45m
       - upload_coverage
-<<<<<<< HEAD
-=======
-      - slack/notify:
-          event: fail
-          template: basic_fail_1
->>>>>>> ebeac2ee
+      - slack/notify:
+          event: fail
+          template: basic_fail_1
 
   mac_amd64_integration:
     macos:
@@ -753,11 +625,7 @@
     resource_class: medium
     parallelism: 4
     environment:
-<<<<<<< HEAD
-      SKIP_E2E_SUBS: "true"
-=======
       E2E_TEST_FILTER: "GO"
->>>>>>> ebeac2ee
       HOMEBREW_NO_AUTO_UPDATE: "true"
     steps:
       #- run: git -C /usr/local/Homebrew/Library/Taps/homebrew/homebrew-core fetch --unshallow
@@ -773,11 +641,7 @@
     resource_class: medium
     parallelism: 4
     environment:
-<<<<<<< HEAD
-      SKIP_E2E_SUBS: "true"
-=======
       E2E_TEST_FILTER: "GO"
->>>>>>> ebeac2ee
       HOMEBREW_NO_AUTO_UPDATE: "true"
     steps:
       #- run: git -C /usr/local/Homebrew/Library/Taps/homebrew/homebrew-core fetch --unshallow
@@ -786,23 +650,16 @@
           result_subdir: mac-amd64-integration-nightly
           circleci_home: /Users/distiller
           no_output_timeout: 45m
-<<<<<<< HEAD
-=======
-      - slack/notify:
-          event: fail
-          template: basic_fail_1
->>>>>>> ebeac2ee
+      - slack/notify:
+          event: fail
+          template: basic_fail_1
 
   mac_amd64_e2e_subs:
     macos:
       xcode: 12.0.1
     resource_class: large
     environment:
-<<<<<<< HEAD
-      E2E_SUBS_ONLY: "true"
-=======
       E2E_TEST_FILTER: "SCRIPTS"
->>>>>>> ebeac2ee
       HOMEBREW_NO_AUTO_UPDATE: "true"
     steps:
       #- run: git -C /usr/local/Homebrew/Library/Taps/homebrew/homebrew-core fetch --unshallow
@@ -817,11 +674,7 @@
       xcode: 12.0.1
     resource_class: large
     environment:
-<<<<<<< HEAD
-      E2E_SUBS_ONLY: "true"
-=======
       E2E_TEST_FILTER: "SCRIPTS"
->>>>>>> ebeac2ee
       HOMEBREW_NO_AUTO_UPDATE: "true"
     steps:
       #- run: git -C /usr/local/Homebrew/Library/Taps/homebrew/homebrew-core fetch --unshallow
@@ -830,12 +683,9 @@
           result_subdir: mac-amd64-e2e_subs-nightly
           circleci_home: /Users/distiller
           no_output_timeout: 45m
-<<<<<<< HEAD
-=======
-      - slack/notify:
-          event: fail
-          template: basic_fail_1
->>>>>>> ebeac2ee
+      - slack/notify:
+          event: fail
+          template: basic_fail_1
 
   windows_x64_build:
     executor:
