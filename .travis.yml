--- conflicted
+++ resolved
@@ -207,12 +207,6 @@
    esac
    docker save -o $HOME/docker_cache/images.tar $(docker images -a -q)
 
-<<<<<<< HEAD
-#after_success:
-#  - scripts/travis/upload_coverage.sh || true
-
-=======
->>>>>>> ebeac2ee
 addons:
   apt:
     packages:
