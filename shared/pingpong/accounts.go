--- conflicted
+++ resolved
@@ -66,7 +66,6 @@
 		if !config.IsRootKeyFilename(info.Name()) {
 			continue
 		}
-<<<<<<< HEAD
 
 		// Fetch a handle to this database
 		handle, err = db.MakeErasableAccessor(filepath.Join(genesisDir, info.Name()))
@@ -83,24 +82,6 @@
 			continue
 		}
 
-=======
-
-		// Fetch a handle to this database
-		handle, err = db.MakeErasableAccessor(filepath.Join(genesisDir, info.Name()))
-		if err != nil {
-			// Couldn't open it, skip it
-			continue
-		}
-
-		// Fetch an account.Participation from the database
-		root, err := algodAcct.RestoreRoot(handle)
-		handle.Close()
-		if err != nil {
-			// Couldn't read it, skip it
-			continue
-		}
-
->>>>>>> ebeac2ee
 		publicKey := root.Secrets().SignatureVerifier
 		accountAddress := basics.Address(publicKey)
 
@@ -147,26 +128,6 @@
 		fmt.Printf("Located Source Account: %s -> %v\n", cfg.SrcAccount, accounts[cfg.SrcAccount])
 	}
 
-<<<<<<< HEAD
-	// Only reuse existing accounts for non asset testing and non app testing.
-	// For asset testing, new participant accounts will be created since accounts are limited to 1000 assets.
-	// For app testing, new participant accounts will be created since accounts are limited to 10 aps.
-	if cfg.NumAsset == 0 && cfg.NumApp == 0 {
-		// If we have more accounts than requested, pick the top N (not including src)
-		if len(accounts) > int(cfg.NumPartAccounts+1) {
-			fmt.Printf("Finding the richest %d accounts to use for transacting\n", cfg.NumPartAccounts)
-			accounts = takeTopAccounts(accounts, cfg.NumPartAccounts, cfg.SrcAccount)
-		} else {
-			// Not enough accounts yet (or just enough).  Create more if needed
-			if len(accounts) != int(cfg.NumPartAccounts+1) {
-				fmt.Printf("Not enough accounts - creating %d more\n", int(cfg.NumPartAccounts+1)-len(accounts))
-			}
-			accounts = generateAccounts(accounts, cfg.NumPartAccounts)
-		}
-	}
-
-=======
->>>>>>> ebeac2ee
 	return
 }
 
@@ -185,13 +146,7 @@
 // Step 1) Create X assets for each of the participant accounts
 // Step 2) For each participant account, opt-in to assets of all other participant accounts
 // Step 3) Evenly distribute the assets across all participant accounts
-<<<<<<< HEAD
-func (pps *WorkerState) prepareAssets(assetAccounts map[string]*pingPongAccount, client libgoal.Client) (resultAssetMaps map[uint64]v1.AssetParams, optIns map[uint64][]string, err error) {
-	accounts := assetAccounts
-	cfg := pps.cfg
-=======
 func (pps *WorkerState) prepareAssets(accounts map[string]*pingPongAccount, client libgoal.Client) (resultAssetMaps map[uint64]v1.AssetParams, optIns map[uint64][]string, err error) {
->>>>>>> ebeac2ee
 	proto, err := getProto(client)
 	if err != nil {
 		return
@@ -249,11 +204,7 @@
 				return
 			}
 			tx.Note = pps.makeNextUniqueNoteField()
-<<<<<<< HEAD
-			_, err = signAndBroadcastTransaction(accounts, addr, tx, client, cfg)
-=======
 			_, err = signAndBroadcastTransaction(accounts[addr], tx, client)
->>>>>>> ebeac2ee
 			if err != nil {
 				_, _ = fmt.Fprintf(os.Stderr, "signing and broadcasting asset creation failed with error %v\n", err)
 				return
@@ -418,11 +369,7 @@
 				fmt.Printf("Distributing assets from %v to %v \n", creator, addr)
 			}
 
-<<<<<<< HEAD
-			tx, signer, sendErr := pps.constructTxn(creator, addr, cfg.MaxFee, assetAmt, k, client)
-=======
 			tx, sendErr := client.MakeUnsignedAssetSendTx(k, assetAmt, addr, "", "")
->>>>>>> ebeac2ee
 			if sendErr != nil {
 				_, _ = fmt.Fprintf(os.Stdout, "error making unsigned asset send tx %v\n", sendErr)
 				err = fmt.Errorf("error making unsigned asset send tx : %w", sendErr)
@@ -448,12 +395,7 @@
 				}
 			}
 
-<<<<<<< HEAD
-			tx.Note = pps.makeNextUniqueNoteField()
-			_, err = signAndBroadcastTransaction(accounts, signer, tx, client, cfg)
-=======
 			_, err = signAndBroadcastTransaction(accounts[creator], tx, client)
->>>>>>> ebeac2ee
 			if err != nil {
 				_, _ = fmt.Fprintf(os.Stderr, "signing and broadcasting asset distribution failed with error %v\n", err)
 				return
@@ -489,32 +431,14 @@
 	return
 }
 
-<<<<<<< HEAD
-func signAndBroadcastTransaction(accounts map[string]*pingPongAccount, sender string, tx transactions.Transaction, client libgoal.Client, cfg PpConfig) (txID string, err error) {
-	var signedTx transactions.SignedTxn
-	signedTx, err = signTxn(sender, tx, accounts, cfg)
-	if err != nil {
-		fmt.Printf("Cannot sign trx %+v with account %v\nerror %v\n", tx, sender, err)
-		return
-	}
-=======
 func signAndBroadcastTransaction(senderAccount *pingPongAccount, tx transactions.Transaction, client libgoal.Client) (txID string, err error) {
 	signedTx := tx.Sign(senderAccount.sk)
->>>>>>> ebeac2ee
 	txID, err = client.BroadcastTransaction(signedTx)
 	if err != nil {
 		fmt.Printf("Cannot broadcast transaction %+v\nerror %v \n", signedTx, err)
 		return
 	}
-<<<<<<< HEAD
-	if !cfg.Quiet {
-		fmt.Printf("Broadcast transaction %v\n", txID)
-	}
-	accounts[sender].balance -= tx.Fee.Raw
-
-=======
 	senderAccount.addBalance(-int64(tx.Fee.Raw))
->>>>>>> ebeac2ee
 	return
 }
 
@@ -675,8 +599,6 @@
 	return ops.Program, progAsm
 }
 
-<<<<<<< HEAD
-=======
 func waitForNextRoundOrSleep(client libgoal.Client, waitTime time.Duration) {
 	status, err := client.Status()
 	if err == nil {
@@ -688,7 +610,6 @@
 	time.Sleep(waitTime)
 }
 
->>>>>>> ebeac2ee
 func (pps *WorkerState) sendAsGroup(txgroup []transactions.Transaction, client libgoal.Client, senders []string) (err error) {
 	if len(txgroup) == 0 {
 		err = fmt.Errorf("sendAsGroup: empty group")
@@ -699,28 +620,10 @@
 		err = gidErr
 		return
 	}
-<<<<<<< HEAD
-	var stxgroup []transactions.SignedTxn
-	for i, txn := range txgroup {
-		txn.Group = gid
-		signedTxn, signErr := signTxn(senders[i], txn, pps.accounts, pps.cfg)
-		if err != nil {
-			fmt.Printf("Cannot sign trx %+v with account %v\nerror %v\n", txn, senders[i], err)
-			return
-		}
-
-		if signErr != nil {
-			fmt.Printf("Cannot sign app creation txn\n")
-			err = signErr
-			return
-		}
-		stxgroup = append(stxgroup, signedTxn)
-=======
 	stxgroup := make([]transactions.SignedTxn, len(txgroup))
 	for i, txn := range txgroup {
 		txn.Group = gid
 		stxgroup[i] = txn.Sign(pps.accounts[senders[i]].sk)
->>>>>>> ebeac2ee
 	}
 repeat:
 	broadcastErr := client.BroadcastTransactionGroup(stxgroup)
@@ -809,8 +712,6 @@
 		}
 	}
 
-<<<<<<< HEAD
-=======
 	// generate app program with roughly some number of operations
 	prog, asm := genAppProgram(cfg.AppProgOps, cfg.AppProgHashes, cfg.AppProgHashSize, cfg.AppGlobKeys, cfg.AppLocalKeys)
 	if !cfg.Quiet {
@@ -822,7 +723,6 @@
 	// for each account, store the number of expected applications.
 	accountsApplicationCount := make(map[string]int)
 
->>>>>>> ebeac2ee
 	// create apps
 	for idx, appAccount := range appAccounts {
 		begin := idx * appsPerAcct
@@ -854,14 +754,9 @@
 			tx.Note = pps.makeNextUniqueNoteField()
 
 			txgroup = append(txgroup, tx)
-<<<<<<< HEAD
-			accounts[appAccount.Address].balance -= tx.Fee.Raw
-			senders = append(senders, appAccount.Address)
-=======
 			accounts[appAccount.Address].addBalance(-int64(tx.Fee.Raw))
 			senders = append(senders, appAccount.Address)
 			accountsApplicationCount[appAccount.Address]++
->>>>>>> ebeac2ee
 		}
 
 		err = pps.sendAsGroup(txgroup, client, senders)
@@ -972,11 +867,7 @@
 	sort.SliceStable(allAddrs, func(i, j int) bool {
 		amt1 := allAccounts[allAddrs[i]]
 		amt2 := allAccounts[allAddrs[j]]
-<<<<<<< HEAD
-		return amt1.balance > amt2.balance
-=======
 		return amt1.getBalance() > amt2.getBalance()
->>>>>>> ebeac2ee
 	})
 
 	// Now populate a new map with just the accounts needed
@@ -992,21 +883,6 @@
 	return
 }
 
-<<<<<<< HEAD
-func generateAccounts(allAccounts map[string]*pingPongAccount, numAccounts uint32) map[string]*pingPongAccount {
-	// Compute the number of accounts to generate
-	accountsRequired := int(numAccounts+1) - len(allAccounts)
-
-	var seed crypto.Seed
-
-	for accountsRequired > 0 {
-		accountsRequired--
-
-		crypto.RandBytes(seed[:])
-		privateKey := crypto.GenerateSignatureSecrets(seed)
-		publicKey := basics.Address(privateKey.SignatureVerifier)
-
-=======
 func generateAccounts(allAccounts map[string]*pingPongAccount, numAccounts uint32) {
 	var seed crypto.Seed
 
@@ -1015,15 +891,9 @@
 		privateKey := crypto.GenerateSignatureSecrets(seed)
 		publicKey := basics.Address(privateKey.SignatureVerifier)
 
->>>>>>> ebeac2ee
 		allAccounts[publicKey.String()] = &pingPongAccount{
 			sk: privateKey,
 			pk: publicKey,
 		}
 	}
-<<<<<<< HEAD
-
-	return allAccounts
-=======
->>>>>>> ebeac2ee
 }