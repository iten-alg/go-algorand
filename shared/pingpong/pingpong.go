// Copyright (C) 2019-2021 Algorand, Inc.
// This file is part of go-algorand
//
// go-algorand is free software: you can redistribute it and/or modify
// it under the terms of the GNU Affero General Public License as
// published by the Free Software Foundation, either version 3 of the
// License, or (at your option) any later version.
//
// go-algorand is distributed in the hope that it will be useful,
// but WITHOUT ANY WARRANTY; without even the implied warranty of
// MERCHANTABILITY or FITNESS FOR A PARTICULAR PURPOSE.  See the
// GNU Affero General Public License for more details.
//
// You should have received a copy of the GNU Affero General Public License
// along with go-algorand.  If not, see <https://www.gnu.org/licenses/>.

package pingpong

import (
	"context"
	"encoding/binary"
	"fmt"
	"math"
	"math/rand"
	"os"
	"strings"
	"time"

	"github.com/algorand/go-deadlock"

	"github.com/algorand/go-algorand/config"
	"github.com/algorand/go-algorand/crypto"
	v1 "github.com/algorand/go-algorand/daemon/algod/api/spec/v1"
	"github.com/algorand/go-algorand/data/basics"
	"github.com/algorand/go-algorand/data/transactions"
	"github.com/algorand/go-algorand/data/transactions/logic"
	"github.com/algorand/go-algorand/libgoal"
	"github.com/algorand/go-algorand/protocol"
)

// CreatablesInfo has information about created assets, apps and opting in
type CreatablesInfo struct {
	AssetParams map[uint64]v1.AssetParams
	AppParams   map[uint64]v1.AppParams
	OptIns      map[uint64][]string
}

// pingPongAccount represents the account state for each account in the pingpong application
// This includes the current balance and public/private keys tied to the account
type pingPongAccount struct {
<<<<<<< HEAD
	balance uint64
	sk      *crypto.SignatureSecrets
	pk      basics.Address
=======
	deadlock.Mutex
	sk *crypto.SignatureSecrets
	pk basics.Address

	balance      uint64
	balanceRound uint64
}

func (ppa *pingPongAccount) getBalance() uint64 {
	ppa.Lock()
	defer ppa.Unlock()
	return ppa.balance
}

func (ppa *pingPongAccount) setBalance(balance uint64) {
	ppa.Lock()
	defer ppa.Unlock()
	ppa.balance = balance
}

func (ppa *pingPongAccount) addBalance(offset int64) {
	ppa.Lock()
	defer ppa.Unlock()
	ppa.balance = uint64(int64(ppa.balance) + offset)
>>>>>>> ebeac2ee
}

// WorkerState object holds a running pingpong worker
type WorkerState struct {
	cfg      PpConfig
	accounts map[string]*pingPongAccount
	cinfo    CreatablesInfo

	nftStartTime       int64
	localNftIndex      uint64
	nftHolders         map[string]int
	incTransactionSalt uint64
<<<<<<< HEAD
=======

	muSuggestedParams deadlock.Mutex
	suggestedParams   v1.TransactionParams
	pendingTxns       v1.PendingTransactions
>>>>>>> ebeac2ee
}

// PrepareAccounts to set up accounts and asset accounts required for Ping Pong run
func (pps *WorkerState) PrepareAccounts(ac libgoal.Client) (err error) {
	pps.accounts, pps.cfg, err = pps.ensureAccounts(ac, pps.cfg)
	if err != nil {
		_, _ = fmt.Fprintf(os.Stderr, "ensure accounts failed %v\n", err)
		return
	}
	cfg := pps.cfg

	if cfg.NumAsset > 0 {
		// zero out max amount for asset transactions
		cfg.MaxAmt = 0

		var assetAccounts map[string]*pingPongAccount
<<<<<<< HEAD
		assetAccounts, err = pps.prepareNewAccounts(ac, cfg, pps.accounts)
=======
		assetAccounts, err = pps.prepareNewAccounts(ac)
>>>>>>> ebeac2ee
		if err != nil {
			_, _ = fmt.Fprintf(os.Stderr, "prepare new accounts failed: %v\n", err)
			return
		}

		pps.cinfo.AssetParams, pps.cinfo.OptIns, err = pps.prepareAssets(assetAccounts, ac)
		if err != nil {
			_, _ = fmt.Fprintf(os.Stderr, "prepare assets failed %v\n", err)
			return
		}

		if !cfg.Quiet {
<<<<<<< HEAD
			for addr := range pps.accounts {
				fmt.Printf("final prepareAccounts, account addr: %s, balance: %d\n", addr, pps.accounts[addr].balance)
			}
		}
	} else if cfg.NumApp > 0 {

		var appAccounts map[string]*pingPongAccount
		appAccounts, err = pps.prepareNewAccounts(ac, cfg, pps.accounts)
=======
			for addr := range assetAccounts {
				if addr != pps.cfg.SrcAccount {
					fmt.Printf("final prepareAccounts, account addr: %s, balance: %d\n", addr, pps.accounts[addr].getBalance())
				}
			}
		}
	} else if cfg.NumApp > 0 {
		var appAccounts map[string]*pingPongAccount
		appAccounts, err = pps.prepareNewAccounts(ac)
>>>>>>> ebeac2ee
		if err != nil {
			_, _ = fmt.Fprintf(os.Stderr, "prepare new accounts failed: %v\n", err)
			return
		}
		pps.cinfo.AppParams, pps.cinfo.OptIns, err = pps.prepareApps(appAccounts, ac, cfg)
		if err != nil {
			return
		}
		if !cfg.Quiet {
<<<<<<< HEAD
			for addr := range pps.accounts {
				fmt.Printf("final prepareAccounts, account addr: %s, balance: %d\n", addr, pps.accounts[addr].balance)
			}
		}
	} else {
=======
			for addr := range appAccounts {
				if addr != pps.cfg.SrcAccount {
					fmt.Printf("final prepareAccounts, account addr: %s, balance: %d\n", addr, pps.accounts[addr].getBalance())
				}
			}
		}
	} else {
		// If we have more accounts than requested, pick the top N (not including src)
		if len(pps.accounts) > int(cfg.NumPartAccounts+1) {
			fmt.Printf("Finding the richest %d accounts to use for transacting\n", cfg.NumPartAccounts)
			pps.accounts = takeTopAccounts(pps.accounts, cfg.NumPartAccounts, cfg.SrcAccount)
		} else {
			// Not enough accounts yet (or just enough).  Create more if needed
			fmt.Printf("Not enough accounts - creating %d more\n", int(cfg.NumPartAccounts+1)-len(pps.accounts))
			generateAccounts(pps.accounts, cfg.NumPartAccounts)
		}
		go pps.roundMonitor(ac)

>>>>>>> ebeac2ee
		err = pps.fundAccounts(pps.accounts, ac, cfg)
		if err != nil {
			_, _ = fmt.Fprintf(os.Stderr, "fund accounts failed %v\n", err)
			return
		}
	}

	pps.cfg = cfg
	return
}

<<<<<<< HEAD
func (pps *WorkerState) prepareNewAccounts(client libgoal.Client, cfg PpConfig, accounts map[string]*pingPongAccount) (newAccounts map[string]*pingPongAccount, err error) {
	// remove existing accounts except for src account
	for k := range accounts {
		if k != cfg.SrcAccount {
			delete(accounts, k)
		}
	}
	// create new accounts for testing
	newAccounts = make(map[string]*pingPongAccount)
	newAccounts = generateAccounts(newAccounts, cfg.NumPartAccounts-1)

	for k := range newAccounts {
		accounts[k] = newAccounts[k]
	}
	err = pps.fundAccounts(accounts, client, cfg)
=======
func (pps *WorkerState) prepareNewAccounts(client libgoal.Client) (newAccounts map[string]*pingPongAccount, err error) {
	// create new accounts for testing
	newAccounts = make(map[string]*pingPongAccount)
	generateAccounts(newAccounts, pps.cfg.NumPartAccounts)
	// copy the source account, as needed.
	if srcAcct, has := pps.accounts[pps.cfg.SrcAccount]; has {
		newAccounts[pps.cfg.SrcAccount] = srcAcct
	}
	pps.accounts = newAccounts
	go pps.roundMonitor(client)

	err = pps.fundAccounts(newAccounts, client, pps.cfg)
>>>>>>> ebeac2ee
	if err != nil {
		_, _ = fmt.Fprintf(os.Stderr, "fund accounts failed %v\n", err)
		return
	}

	return
}

// determine the min balance per participant account
func computeAccountMinBalance(client libgoal.Client, cfg PpConfig) (fundingRequiredBalance uint64, runningRequiredBalance uint64, err error) {
	proto, err := getProto(client)
	if err != nil {
		return
	}

	minActiveAccountBalance := proto.MinBalance

<<<<<<< HEAD
	if cfg.NumApp > 0 {
		requiredBalance = (cfg.MinAccountFunds + (cfg.MaxAmt+cfg.MaxFee)*10) * 2
		fmt.Printf("required min balance for app accounts: %d\n", requiredBalance)
		return
	}
=======
>>>>>>> ebeac2ee
	var fee uint64
	if cfg.MaxFee != 0 {
		fee = cfg.MaxFee
	} else {
		// follow the same logic as constructTxn
		fee, err = client.SuggestedFee()
		if err != nil {
			return
		}
		fee *= uint64(cfg.GroupSize)
	}

	if cfg.NumApp > 0 {
		amount := uint64(0)

		runningRequiredBalance = (amount + fee) * 10 * 2
		setupCost := uint64(proto.MaxTxGroupSize) * (uint64(proto.AppFlatParamsMinBalance*2) + fee)
		// todo: add the cfg.NumAppOptIn to the setup cost.
		fundingRequiredBalance = proto.MinBalance + cfg.MinAccountFunds + (amount+fee)*10*2*cfg.TxnPerSec*uint64(math.Ceil(cfg.RefreshTime.Seconds())) + setupCost
		fmt.Printf("required min balance for app accounts: %d\n", fundingRequiredBalance)
		return
	}

	fundingRequiredBalance = minActiveAccountBalance
	runningRequiredBalance = minActiveAccountBalance

	// add cost of assets
	if cfg.NumAsset > 0 {
		assetCost := minActiveAccountBalance*uint64(cfg.NumAsset)*uint64(cfg.NumPartAccounts) + // assets*accounts
			(fee)*uint64(cfg.NumAsset) + // asset creations
			(fee)*uint64(cfg.NumAsset)*uint64(cfg.NumPartAccounts) + // asset opt-ins
			(fee)*uint64(cfg.NumAsset)*uint64(cfg.NumPartAccounts) // asset distributions
		fundingRequiredBalance += assetCost
		runningRequiredBalance += assetCost
	}
	if cfg.NumApp > 0 {
		creationCost := uint64(cfg.NumApp) * proto.AppFlatParamsMinBalance * uint64(proto.MaxAppsCreated)
		optInCost := uint64(cfg.NumApp) * proto.AppFlatOptInMinBalance * uint64(proto.MaxAppsOptedIn)
		maxGlobalSchema := basics.StateSchema{NumUint: proto.MaxGlobalSchemaEntries, NumByteSlice: proto.MaxGlobalSchemaEntries}
		maxLocalSchema := basics.StateSchema{NumUint: proto.MaxLocalSchemaEntries, NumByteSlice: proto.MaxLocalSchemaEntries}
		schemaCost := uint64(cfg.NumApp) * (maxGlobalSchema.MinBalance(&proto).Raw*uint64(proto.MaxAppsCreated) +
			maxLocalSchema.MinBalance(&proto).Raw*uint64(proto.MaxAppsOptedIn))
		fundingRequiredBalance += creationCost + optInCost + schemaCost
		runningRequiredBalance += creationCost + optInCost + schemaCost
	}
	// add cost of transactions
	fundingRequiredBalance += (cfg.MaxAmt + fee) * 2 * cfg.TxnPerSec * uint64(math.Ceil(cfg.RefreshTime.Seconds()))

	// override computed value if less than configured value
	if cfg.MinAccountFunds > fundingRequiredBalance {
		fundingRequiredBalance = cfg.MinAccountFunds
	}

	return
}

func (pps *WorkerState) fundAccounts(accounts map[string]*pingPongAccount, client libgoal.Client, cfg PpConfig) error {
<<<<<<< HEAD
	srcFunds, err := client.GetBalance(cfg.SrcAccount)
=======
	var srcFunds, minFund uint64
	var err error
	var tx transactions.Transaction
	srcFunds, err = client.GetBalance(cfg.SrcAccount)
>>>>>>> ebeac2ee

	if err != nil {
		return err
	}

	startTime := time.Now()
	var totalSent uint64

	// Fee of 0 will make cause the function to use the suggested one by network
	fee := uint64(0)

	minFund, _, err = computeAccountMinBalance(client, cfg)
	if err != nil {
		return err
	}

	fmt.Printf("adjusting account balance to %d\n", minFund)
<<<<<<< HEAD
	for addr, acct := range accounts {

		if addr == pps.cfg.SrcAccount {
			continue
		}

		if !cfg.Quiet {
			fmt.Printf("adjusting balance of account %v\n", addr)
		}
		if acct.balance < minFund {
			toSend := minFund - acct.balance
=======
	for {
		accountsAdjusted := 0
		for addr, acct := range accounts {

			if addr == pps.cfg.SrcAccount {
				continue
			}
		repeat:
			if acct.getBalance() >= minFund {
				continue
			}
			if !cfg.Quiet {
				fmt.Printf("adjusting balance of account %v\n", addr)
			}
			toSend := minFund - acct.getBalance()
>>>>>>> ebeac2ee
			if srcFunds <= toSend {
				return fmt.Errorf("source account %s has insufficient funds %d - needs %d", cfg.SrcAccount, srcFunds, toSend)
			}
			srcFunds -= toSend
			if !cfg.Quiet {
				fmt.Printf("adjusting balance of account %v by %d\n ", addr, toSend)
			}
<<<<<<< HEAD
			_, err := pps.sendPaymentFromSourceAccount(client, addr, fee, toSend)
=======

			tx, err = pps.sendPaymentFromSourceAccount(client, addr, fee, toSend)
>>>>>>> ebeac2ee
			if err != nil {
				if strings.Contains(err.Error(), "broadcast queue full") {
					fmt.Printf("failed to send payment, broadcast queue full. sleeping & retrying.\n")
					waitForNextRoundOrSleep(client, 500*time.Millisecond)
					goto repeat
				}
				return err
			}
<<<<<<< HEAD
			accounts[addr].balance = minFund
			if !cfg.Quiet {
				fmt.Printf("account balance for key %s is %d\n", addr, accounts[addr].balance)
=======
			srcFunds -= tx.Fee.Raw
			accountsAdjusted++
			if !cfg.Quiet {
				fmt.Printf("account balance for key %s will be %d\n", addr, minFund)
>>>>>>> ebeac2ee
			}

			totalSent++
			throttleTransactionRate(startTime, cfg, totalSent)
		}
		accounts[cfg.SrcAccount].setBalance(srcFunds)
		// wait until all the above transactions are sent, or that we have no more transactions
		// in our pending transaction pool coming from the source account.
		err = waitPendingTransactions(map[string]*pingPongAccount{cfg.SrcAccount: nil}, client)
		if err != nil {
			return err
		}
		if accountsAdjusted == 0 {
			break
		}
	}
	return err
}

func (pps *WorkerState) sendPaymentFromSourceAccount(client libgoal.Client, to string, fee, amount uint64) (transactions.Transaction, error) {
	// generate a unique note to avoid duplicate transaction failures
	note := pps.makeNextUniqueNoteField()

	from := pps.cfg.SrcAccount
<<<<<<< HEAD
	tx, err := client.ConstructPayment(from, to, fee, amount, note[:], "", [32]byte{}, 0, 0)
=======
	var txn transactions.Transaction
	var stxn transactions.SignedTxn
	var err error
	txn, err = client.ConstructPayment(from, to, fee, amount, note, "", [32]byte{}, 0, 0)
>>>>>>> ebeac2ee

	if err != nil {
		return transactions.Transaction{}, err
	}

<<<<<<< HEAD
	stxn, err := signTxn(from, tx, pps.accounts, pps.cfg)
=======
	stxn, err = signTxn(from, txn, pps.accounts, pps.cfg)
>>>>>>> ebeac2ee

	if err != nil {
		return transactions.Transaction{}, err
	}

	_, err = client.BroadcastTransaction(stxn)
	if err != nil {
		return transactions.Transaction{}, err
	}

<<<<<<< HEAD
	return tx, nil
}

func (pps *WorkerState) refreshAccounts(accounts map[string]*pingPongAccount, client libgoal.Client, cfg PpConfig) error {
=======
	return txn, nil
}

// waitPendingTransactions waits until all the pending transactions coming from the given
// accounts map have been cleared out of the transaction pool. A prerequesite for this is that
// there is no other source who might be generating transactions that would come from these account
// addresses.
func waitPendingTransactions(accounts map[string]*pingPongAccount, client libgoal.Client) error {
	for from := range accounts {
	repeat:
		pendingTxns, err := client.GetPendingTransactionsByAddress(from, 0)
		if err != nil {
			fmt.Printf("failed to check pending transaction pool status : %v\n", err)
			return err
		}
		for _, txn := range pendingTxns.TruncatedTxns.Transactions {
			if txn.From != from {
				// we found a transaction where the receiver was the given account. We don't
				// care about these.
				continue
			}
			// the transaction is still in the transaction pool.
			// this would wait for the next round, when we will perform the check again.
			waitForNextRoundOrSleep(client, 500*time.Millisecond)
			goto repeat
		}
	}
	return nil
}

func (pps *WorkerState) refreshAccounts(accounts map[string]*pingPongAccount, client libgoal.Client, cfg PpConfig) error {
	// wait until all the pending transactions have been sent; otherwise, getting the balance
	// is pretty much meaningless.
	fmt.Printf("waiting for all transactions to be accepted before refreshing accounts.\n")
	err := waitPendingTransactions(accounts, client)
	if err != nil {
		return err
	}

>>>>>>> ebeac2ee
	for addr := range accounts {
		amount, err := client.GetBalance(addr)
		if err != nil {
			_, _ = fmt.Fprintf(os.Stderr, "error refreshAccounts: %v\n", err)
			return err
		}

<<<<<<< HEAD
		accounts[addr].balance = amount
=======
		accounts[addr].setBalance(amount)
>>>>>>> ebeac2ee
	}

	return pps.fundAccounts(accounts, client, cfg)
}

// return a shuffled list of accounts with some minimum balance
func listSufficientAccounts(accounts map[string]*pingPongAccount, minimumAmount uint64, except string) []string {
	out := make([]string, 0, len(accounts))
	for key, value := range accounts {
		if key == except {
			continue
		}
<<<<<<< HEAD
		if value.balance >= minimumAmount {
=======
		if value.getBalance() >= minimumAmount {
>>>>>>> ebeac2ee
			out = append(out, key)
		}
	}
	rand.Shuffle(len(out), func(i, j int) { out[i], out[j] = out[j], out[i] })
	return out
}

var logPeriod = 5 * time.Second

// RunPingPong starts ping pong process
func (pps *WorkerState) RunPingPong(ctx context.Context, ac libgoal.Client) {
	// Infinite loop given:
	//  - accounts -> map of accounts to include in transfers (including src account, which we don't want to use)
	//  - cfg      -> configuration for how to proceed
	// LOOP {
	// 		for time.Now() < StopRunTime
	//			FromList = Randomize list of accounts
	//			ToList = Randomize list of accounts
	//			for i, from := range FromList
	//				Send(from, ToList[i], CalcAmount, CalcFee)
	//			If DelayBetween != 0 { sleep(delay) }
	//		If RestTime > 0 { sleep(RestTime) }
	//		If time-to-refresh
	//			accounts, cfg, err = PrepareAccounts()
	//			error = fundAccounts()
	//  }

	cfg := pps.cfg
	var runTime time.Duration
	if cfg.RunTime > 0 {
		runTime = cfg.RunTime
	} else {
		runTime = 10000 * time.Hour // Effectively 'forever'
	}
	var endTime time.Time
	if cfg.MaxRuntime > 0 {
		endTime = time.Now().Add(cfg.MaxRuntime)
	}
	restTime := cfg.RestTime
	refreshTime := time.Now().Add(cfg.RefreshTime)

	var nftThrottler *throttler
	if pps.cfg.NftAsaPerSecond > 0 {
		nftThrottler = newThrottler(20, float64(pps.cfg.NftAsaPerSecond))
	}

	lastLog := time.Now()
	nextLog := lastLog.Add(logPeriod)

	for {
		if ctx.Err() != nil {
			_, _ = fmt.Fprintf(os.Stderr, "error bad context in RunPingPong: %v\n", ctx.Err())
			break
		}
		startTime := time.Now()
		stopTime := startTime.Add(runTime)

		var totalSent, totalSucceeded, lastTotalSent uint64
		for {
			now := time.Now()
			if now.After(stopTime) {
				break
			}
			if now.After(nextLog) {
				dt := now.Sub(lastLog)
				fmt.Printf("%d sent, %0.2f/s (%d total)\n", totalSent-lastTotalSent, float64(totalSent-lastTotalSent)/dt.Seconds(), totalSent)
				lastTotalSent = totalSent
				for now.After(nextLog) {
					nextLog = nextLog.Add(logPeriod)
				}
				lastLog = now
			}

			if cfg.MaxRuntime > 0 && time.Now().After(endTime) {
				fmt.Printf("Terminating after max run time of %.f seconds\n", cfg.MaxRuntime.Seconds())
				return
			}

			if pps.cfg.NftAsaPerSecond > 0 {
				sent, err := pps.makeNftTraffic(ac)
				if err != nil {
					fmt.Fprintf(os.Stderr, "error sending nft transactions: %v\n", err)
				}
				nftThrottler.maybeSleep(int(sent))
				totalSent += sent
				continue
			}

			minimumAmount := cfg.MinAccountFunds + (cfg.MaxAmt+cfg.MaxFee)*2
			fromList := listSufficientAccounts(pps.accounts, minimumAmount, cfg.SrcAccount)
			// in group tests txns are sent back and forth, so both parties need funds
			if cfg.GroupSize == 1 {
				minimumAmount = 0
			}
			toList := listSufficientAccounts(pps.accounts, minimumAmount, cfg.SrcAccount)

			sent, succeeded, err := pps.sendFromTo(fromList, toList, ac)
			totalSent += sent
			totalSucceeded += succeeded
			if err != nil {
				_, _ = fmt.Fprintf(os.Stderr, "error sending transactions: %v\n", err)
			}

			if cfg.RefreshTime > 0 && time.Now().After(refreshTime) {
				err = pps.refreshAccounts(pps.accounts, ac, cfg)
				if err != nil {
					_, _ = fmt.Fprintf(os.Stderr, "error refreshing: %v\n", err)
				}

				refreshTime = refreshTime.Add(cfg.RefreshTime)
			}

			throttleTransactionRate(startTime, cfg, totalSent)
		}

		timeDelta := time.Since(startTime)
		_, _ = fmt.Fprintf(os.Stdout, "Sent %d transactions (%d attempted) in %d seconds\n", totalSucceeded, totalSent, int(math.Round(timeDelta.Seconds())))
		if cfg.RestTime > 0 {
			_, _ = fmt.Fprintf(os.Stdout, "Pausing %d seconds before sending more transactions\n", int(math.Round(cfg.RestTime.Seconds())))
			time.Sleep(restTime)
		}
	}
}

// NewPingpong creates a new pingpong WorkerState
func NewPingpong(cfg PpConfig) *WorkerState {
	return &WorkerState{cfg: cfg, nftHolders: make(map[string]int)}
}

func randomizeCreatableID(cfg PpConfig, cinfo CreatablesInfo) (aidx uint64) {
	if cfg.NumAsset > 0 {
		rindex := rand.Intn(len(cinfo.AssetParams))
		i := 0
		for k := range cinfo.AssetParams {
			if i == rindex {
				aidx = k
				break
			}
			i++
		}
	} else if cfg.NumApp > 0 {
		rindex := rand.Intn(len(cinfo.AppParams))
		i := 0
		for k := range cinfo.AppParams {
			if i == rindex {
				aidx = k
				break
			}
			i++
		}
	}
	return
}

func (pps *WorkerState) fee() uint64 {
	cfg := pps.cfg
	fee := cfg.MaxFee
	if cfg.RandomizeFee {
		fee = rand.Uint64()%(cfg.MaxFee-cfg.MinFee) + cfg.MinFee
	}
	return fee
}

func (pps *WorkerState) makeNftTraffic(client libgoal.Client) (sentCount uint64, err error) {
	fee := pps.fee()
	var srcCost uint64
	if (len(pps.nftHolders) == 0) || ((float64(int(pps.cfg.NftAsaAccountInFlight)-len(pps.nftHolders)) / float64(pps.cfg.NftAsaAccountInFlight)) >= rand.Float64()) {
		var addr string

		var seed [32]byte
		crypto.RandBytes(seed[:])
		privateKey := crypto.GenerateSignatureSecrets(seed)
		publicKey := basics.Address(privateKey.SignatureVerifier)

		pps.accounts[publicKey.String()] = &pingPongAccount{
			sk: privateKey,
			pk: publicKey,
		}
		addr = publicKey.String()

		fmt.Printf("new NFT holder %s\n", addr)
		var proto config.ConsensusParams
		proto, err = getProto(client)
		if err != nil {
			return
		}
		// enough for the per-asa minbalance and more than enough for the txns to create them
		toSend := proto.MinBalance * uint64(pps.cfg.NftAsaPerAccount+1) * 2
		pps.nftHolders[addr] = 0
<<<<<<< HEAD
		_, err = pps.sendPaymentFromSourceAccount(client, addr, fee, toSend)
=======
		var tx transactions.Transaction
		tx, err = pps.sendPaymentFromSourceAccount(client, addr, fee, toSend)
>>>>>>> ebeac2ee
		if err != nil {
			return
		}
		srcCost += tx.Fee.Raw + toSend
		sentCount++
		// we ran one txn above already to fund the new addr,
		// we'll run a second txn below
	}
	pps.accounts[pps.cfg.SrcAccount].addBalance(-int64(srcCost))
	// pick a random sender from nft holder sub accounts
	pick := rand.Intn(len(pps.nftHolders))
	pos := 0
	var sender string
	var senderNftCount int
	for addr, nftCount := range pps.nftHolders {
		sender = addr
		senderNftCount = nftCount
		if pos == pick {
			break
		}
		pos++

	}
	var meta [32]byte
	rand.Read(meta[:])
	assetName := pps.nftSpamAssetName()
	const totalSupply = 1
	txn, err := client.MakeUnsignedAssetCreateTx(totalSupply, false, sender, sender, sender, sender, "ping", assetName, "", meta[:], 0)
	if err != nil {
		fmt.Printf("Cannot make asset create txn with meta %v\n", meta)
		return
	}
	txn, err = client.FillUnsignedTxTemplate(sender, 0, 0, pps.cfg.MaxFee, txn)
	if err != nil {
		fmt.Printf("Cannot fill asset creation txn\n")
		return
	}
	if senderNftCount+1 >= int(pps.cfg.NftAsaPerAccount) {
		delete(pps.nftHolders, sender)
	} else {
		pps.nftHolders[sender] = senderNftCount + 1
	}
	stxn, err := signTxn(sender, txn, pps.accounts, pps.cfg)
	if err != nil {
		return
	}

	_, err = client.BroadcastTransaction(stxn)
	if err != nil {
		return
	}
	sentCount++
	return
}

func (pps *WorkerState) sendFromTo(
	fromList, toList []string,
	client libgoal.Client,
) (sentCount, successCount uint64, err error) {
	accounts := pps.accounts
	cinfo := pps.cinfo
	cfg := pps.cfg

	amt := cfg.MaxAmt
	var minAccountRunningBalance uint64
	_, minAccountRunningBalance, err = computeAccountMinBalance(client, cfg)
	if err != nil {
		return 0, 0, err
	}
	belowMinBalanceAccounts := make(map[string] /*basics.Address*/ bool)

	assetsByCreator := make(map[string][]*v1.AssetParams)
	for _, p := range cinfo.AssetParams {
		c := p.Creator
		ap := &v1.AssetParams{}
		*ap = p
		assetsByCreator[c] = append(assetsByCreator[c], ap)
	}
	lastTransactionTime := time.Now()
	timeCredit := time.Duration(0)
	for i := 0; i < len(fromList); i = (i + 1) % len(fromList) {
		from := fromList[i]

		// keep going until the balances of at least 20% of the accounts is too low.
		if len(belowMinBalanceAccounts)*5 > len(fromList) {
			fmt.Printf("quitting sendFromTo: too many accounts below threshold")
			return
		}

		if belowMinBalanceAccounts[from] {
			continue
		}

		if cfg.RandomizeAmt {
			amt = ((rand.Uint64() % cfg.MaxAmt) + 1) % cfg.MaxAmt
		}

		fee := pps.fee()

		to := toList[i]
		if cfg.RandomizeDst {
			var addr basics.Address
			crypto.RandBytes(addr[:])
			to = addr.String()
		} else if len(belowMinBalanceAccounts) > 0 && (crypto.RandUint64()%100 < 50) {
			// make 50% of the calls attempt to refund low-balanced accounts.
			// ( if there is any )
			// pick the first low balance account
			for acct := range belowMinBalanceAccounts {
				to = acct
				break
			}
		}

		// Broadcast transaction
		var sendErr error
		fromBalanceChange := int64(0)
		toBalanceChange := int64(0)
		if cfg.NumAsset > 0 {
			amt = 1
		} else if cfg.NumApp > 0 {
			amt = 0
		}

		if cfg.GroupSize == 1 {
			// generate random assetID or appId if we send asset/app txns
<<<<<<< HEAD
			aidx := getCreatableID(cfg, cinfo)
=======
			aidx := randomizeCreatableID(cfg, cinfo)
>>>>>>> ebeac2ee
			var txn transactions.Transaction
			var consErr error
			// Construct single txn
			txn, from, consErr = pps.constructTxn(from, to, fee, amt, aidx, client)
			if consErr != nil {
				err = consErr
				_, _ = fmt.Fprintf(os.Stderr, "constructTxn failed: %v\n", err)
				return
			}

			// would we have enough money after taking into account the current updated fees ?
<<<<<<< HEAD
			if accounts[from].balance <= (txn.Fee.Raw + amt + cfg.MinAccountFunds) {
				_, _ = fmt.Fprintf(os.Stdout, "Skipping sending %d : %s -> %s; Current cost too high.\n", amt, from, to)
=======
			if accounts[from].getBalance() <= (txn.Fee.Raw + amt + minAccountRunningBalance) {
				_, _ = fmt.Fprintf(os.Stdout, "Skipping sending %d: %s -> %s; Current cost too high(%d <= %d + %d  + %d).\n", amt, from, to, accounts[from].getBalance(), txn.Fee.Raw, amt, minAccountRunningBalance)
				belowMinBalanceAccounts[from] = true
>>>>>>> ebeac2ee
				continue
			}

			fromBalanceChange = -int64(txn.Fee.Raw + amt)
			toBalanceChange = int64(amt)

			// Sign txn
			stxn, signErr := signTxn(from, txn, pps.accounts, cfg)
			if signErr != nil {
				err = signErr
				_, _ = fmt.Fprintf(os.Stderr, "signTxn failed: %v\n", err)
				return
			}

			sentCount++
			_, sendErr = client.BroadcastTransaction(stxn)
		} else {
			// Generate txn group

			// In rekeying test there are two txns sent in a group
			// the first is  from -> to with RekeyTo=to
			// the second is from -> to with RekeyTo=from and AuthAddr=to
			// So that rekeying test only supports groups of two

			var txGroup []transactions.Transaction
			var txSigners []string
			for j := 0; j < int(cfg.GroupSize); j++ {
				var txn transactions.Transaction
				var signer string
				if j%2 == 0 {
					txn, signer, err = pps.constructTxn(from, to, fee, amt, 0, client)
					fromBalanceChange -= int64(txn.Fee.Raw + amt)
					toBalanceChange += int64(amt)
				} else if cfg.GroupSize == 2 && cfg.Rekey {
					txn, _, err = pps.constructTxn(from, to, fee, amt, 0, client)
					fromBalanceChange -= int64(txn.Fee.Raw + amt)
					toBalanceChange += int64(amt)
					signer = to
				} else {
<<<<<<< HEAD
					txn, _, err = pps.constructTxn(to, from, fee, amt, 0, client)
=======
					txn, signer, err = pps.constructTxn(to, from, fee, amt, 0, client)
>>>>>>> ebeac2ee
					toBalanceChange -= int64(txn.Fee.Raw + amt)
					fromBalanceChange += int64(amt)
				}
				if err != nil {
					_, _ = fmt.Fprintf(os.Stderr, "group tx failed: %v\n", err)
					return
				}
				if cfg.RandomizeAmt && j%2 == 1 {
					amt = rand.Uint64()%cfg.MaxAmt + 1
				}
				if cfg.Rekey {
					if from == signer {
						// rekey to the receiver the first txn of the rekeying pair
						txn.RekeyTo, err = basics.UnmarshalChecksumAddress(to)
					} else {
						// rekey to the sender the second txn of the rekeying pair
						txn.RekeyTo, err = basics.UnmarshalChecksumAddress(from)
					}
					if err != nil {
						_, _ = fmt.Fprintf(os.Stderr, "Address unmarshalling failed: %v\n", err)
						return
					}
				}
				txGroup = append(txGroup, txn)
				txSigners = append(txSigners, signer)
			}

			// would we have enough money after taking into account the current updated fees ?
<<<<<<< HEAD
			if int64(accounts[from].balance)+fromBalanceChange <= int64(cfg.MinAccountFunds) {
				_, _ = fmt.Fprintf(os.Stdout, "Skipping sending %d : %s -> %s; Current cost too high.\n", amt, from, to)
				continue
			}
			if int64(accounts[to].balance)+toBalanceChange <= int64(cfg.MinAccountFunds) {
=======
			if int64(accounts[from].getBalance())+fromBalanceChange <= int64(cfg.MinAccountFunds) {
				_, _ = fmt.Fprintf(os.Stdout, "Skipping sending %d : %s -> %s; Current cost too high.\n", amt, from, to)
				continue
			}
			if int64(accounts[to].getBalance())+toBalanceChange <= int64(cfg.MinAccountFunds) {
>>>>>>> ebeac2ee
				_, _ = fmt.Fprintf(os.Stdout, "Skipping sending back %d : %s -> %s; Current cost too high.\n", amt, to, from)
				continue
			}

			// Generate group ID
			gid, gidErr := client.GroupID(txGroup)
			if gidErr != nil {
				err = gidErr
				return
			}

			if !cfg.Quiet {
				_, _ = fmt.Fprintf(os.Stdout, "Sending TxnGroup: ID %v, size %v \n", gid, len(txGroup))
			}

			// Sign each transaction
			stxGroup := make([]transactions.SignedTxn, len(txGroup))
			var signErr error
			for j, txn := range txGroup {
				txn.Group = gid
<<<<<<< HEAD
				stxn, signErr := signTxn(txSigners[j], txn, pps.accounts, cfg)
=======
				stxGroup[j], signErr = signTxn(txSigners[j], txn, pps.accounts, cfg)
>>>>>>> ebeac2ee
				if signErr != nil {
					err = signErr
					return
				}
			}

			sentCount++
			sendErr = client.BroadcastTransactionGroup(stxGroup)
		}

		if sendErr != nil {
			_, _ = fmt.Fprintf(os.Stderr, "error sending Transaction, sleeping .5 seconds: %v\n", sendErr)
			err = sendErr
			time.Sleep(500 * time.Millisecond)
			return
		}

		successCount++
<<<<<<< HEAD
		accounts[from].balance = uint64(fromBalanceChange + int64(accounts[from].balance))
		accounts[to].balance = uint64(toBalanceChange + int64(accounts[to].balance))
=======
		accounts[from].addBalance(fromBalanceChange)
		// avoid updating the "to" account.

		// the logic here would sleep for the remaining of time to match the desired cfg.DelayBetweenTxn
>>>>>>> ebeac2ee
		if cfg.DelayBetweenTxn > 0 {
			time.Sleep(cfg.DelayBetweenTxn)
		}
		if cfg.TxnPerSec > 0 {
			timeCredit += time.Second / time.Duration(cfg.TxnPerSec)

			now := time.Now()
			took := now.Sub(lastTransactionTime)
			timeCredit -= took
			if timeCredit > 0 {
				time.Sleep(timeCredit)
				timeCredit = time.Duration(0)
			} else if timeCredit < -1000*time.Millisecond {
				// cap the "time debt" to 1000 ms.
				timeCredit = -1000 * time.Millisecond
			}
			lastTransactionTime = time.Now()

			// since we just slept enough here, we can take it off the counters
			sentCount--
			successCount--
			// fmt.Printf("itration took %v\n", took)
		}
	}
	return
}

func (pps *WorkerState) nftSpamAssetName() string {
	if pps.nftStartTime == 0 {
		pps.nftStartTime = time.Now().Unix()
	}
	pps.localNftIndex++
	return fmt.Sprintf("nft%d_%d", pps.nftStartTime, pps.localNftIndex)
}
func (pps *WorkerState) makeNextUniqueNoteField() []byte {
	noteField := make([]byte, binary.MaxVarintLen64)
<<<<<<< HEAD
	usedBytes := binary.PutUvarint(noteField[:], pps.incTransactionSalt)
	pps.incTransactionSalt++
	return noteField[:usedBytes]
}

=======
	usedBytes := binary.PutUvarint(noteField, pps.incTransactionSalt)
	pps.incTransactionSalt++
	return noteField[:usedBytes]
}

func (pps *WorkerState) roundMonitor(client libgoal.Client) {
	var minFund uint64
	var err error
	for {
		minFund, _, err = computeAccountMinBalance(client, pps.cfg)
		if err == nil {
			break
		}
	}
	var newBalance uint64
	for {
		paramsResp, err := client.SuggestedParams()
		if err != nil {
			time.Sleep(5 * time.Millisecond)
			continue
		}
		pendingTxns, err := client.GetPendingTransactions(0)
		if err != nil {
			time.Sleep(5 * time.Millisecond)
			continue
		}
		pps.muSuggestedParams.Lock()
		pps.suggestedParams = paramsResp
		pps.pendingTxns = pendingTxns
		pps.muSuggestedParams.Unlock()

		for _, acct := range pps.accounts {
			acct.Lock()
			needRefresh := acct.balance < minFund && acct.balanceRound < paramsResp.LastRound
			acct.Unlock()
			if needRefresh {
				newBalance, err = client.GetBalance(acct.pk.String())
				if err == nil {
					acct.Lock()
					acct.balanceRound, acct.balance = paramsResp.LastRound, newBalance
					acct.Unlock()
				}
			}
		}

		// wait for the next round.
		waitForNextRoundOrSleep(client, 200*time.Millisecond)
	}
}

func (pps *WorkerState) getSuggestedParams() v1.TransactionParams {
	pps.muSuggestedParams.Lock()
	defer pps.muSuggestedParams.Unlock()
	return pps.suggestedParams
}

>>>>>>> ebeac2ee
func (pps *WorkerState) constructTxn(from, to string, fee, amt, aidx uint64, client libgoal.Client) (txn transactions.Transaction, sender string, err error) {
	cfg := pps.cfg
	cinfo := pps.cinfo
	sender = from
	var noteField []byte
	const pingpongTag = "pingpong"
	const tagLen = len(pingpongTag)
	// if random note flag set, then append a random number of additional bytes
	if cfg.RandomNote {
		const maxNoteFieldLen = 1024
		noteLength := tagLen + int(rand.Uint32())%(maxNoteFieldLen-tagLen)
		noteField = make([]byte, noteLength)
		copy(noteField, pingpongTag)
		crypto.RandBytes(noteField[tagLen:])
	} else {
		noteField = pps.makeNextUniqueNoteField()
	}

	// if random lease flag set, fill the lease field with random bytes
	var lease [32]byte
	if cfg.RandomLease {
		crypto.RandBytes(lease[:])
	}

	if cfg.NumApp > 0 { // Construct app transaction
		// select opted-in accounts for Txn.Accounts field
		var accounts []string
		assetOptIns := cinfo.OptIns[aidx]
		if len(assetOptIns) > 0 {
			indices := rand.Perm(len(assetOptIns))
			limit := 5
			if len(indices) < limit {
				limit = len(indices)
			}
			for i := 0; i < limit; i++ {
				idx := indices[i]
				accounts = append(accounts, assetOptIns[idx])
			}
			if cinfo.AssetParams[aidx].Creator == from {
				// if the application was created by the "from" account, then we don't need to worry about it being opted-in.
			} else {
				fromIsOptedIn := false
				for i := 0; i < len(assetOptIns); i++ {
					if assetOptIns[i] == from {
						fromIsOptedIn = true
						break
					}
				}
				if !fromIsOptedIn {
					sender = accounts[0]
					from = sender
				}
			}
			accounts = accounts[1:]
		}
		txn, err = client.MakeUnsignedAppNoOpTx(aidx, nil, accounts, nil, nil)
		if err != nil {
			return
		}
		txn.Note = noteField[:]
		txn.Lease = lease
		txn, err = client.FillUnsignedTxTemplate(from, 0, 0, cfg.MaxFee, txn)
		if !cfg.Quiet {
			_, _ = fmt.Fprintf(os.Stdout, "Calling app %d : %s\n", aidx, from)
		}
	} else if cfg.NumAsset > 0 { // Construct asset transaction
		// select a pair of random opted-in accounts by aidx
		// use them as from/to addresses
<<<<<<< HEAD
		if len(cinfo.OptIns[aidx]) > 0 {
			indices := rand.Perm(len(cinfo.OptIns[aidx]))
			from = cinfo.OptIns[aidx][indices[0]]
			to = cinfo.OptIns[aidx][indices[1]]
			sender = from
=======
		if from != to {
			if len(cinfo.OptIns[aidx]) > 0 {
				indices := rand.Perm(len(cinfo.OptIns[aidx]))
				from = cinfo.OptIns[aidx][indices[0]]
				to = cinfo.OptIns[aidx][indices[1]]
				sender = from
			} else {
				err = fmt.Errorf("asset %d has not been opted in by any account", aidx)
				_, _ = fmt.Fprintf(os.Stdout, "error constructing transaction - %v\n", err)
				return
			}
>>>>>>> ebeac2ee
		}
		txn, err = client.MakeUnsignedAssetSendTx(aidx, amt, to, "", "")
		if err != nil {
			_, _ = fmt.Fprintf(os.Stdout, "error making unsigned asset send tx %v\n", err)
			return
		}
		txn.Note = noteField[:]
		txn.Lease = lease
		txn, err = client.FillUnsignedTxTemplate(sender, 0, 0, cfg.MaxFee, txn)
		if !cfg.Quiet {
			_, _ = fmt.Fprintf(os.Stdout, "Sending %d asset %d: %s -> %s\n", amt, aidx, sender, to)
		}
	} else {
		txn, err = pps.constructPayment(from, to, fee, amt, noteField, "", lease)
		if !cfg.Quiet {
			_, _ = fmt.Fprintf(os.Stdout, "Sending %d : %s -> %s\n", amt, from, to)
		}
	}

	if err != nil {
		_, _ = fmt.Fprintf(os.Stdout, "error constructing transaction %v\n", err)
		return
	}
	// adjust transaction duration for 5 rounds. That would prevent it from getting stuck in the transaction pool for too long.
	txn.LastValid = txn.FirstValid + 5

	// if cfg.MaxFee == 0, automatically adjust the fee amount to required min fee
	if cfg.MaxFee == 0 {
		var suggestedFee uint64
		suggestedFee, err = client.SuggestedFee()
		if err != nil {
			_, _ = fmt.Fprintf(os.Stdout, "error retrieving suggestedFee: %v\n", err)
			return
		}
		if suggestedFee > txn.Fee.Raw {
			txn.Fee.Raw = suggestedFee
		}
	}
	return
}

<<<<<<< HEAD
func signTxn(signer string, txn transactions.Transaction, accounts map[string]*pingPongAccount, cfg PpConfig) (stxn transactions.SignedTxn, err error) {
=======
// ConstructPayment builds a payment transaction to be signed
// If the fee is 0, the function will use the suggested one form the network
// Although firstValid and lastValid come pre-computed in a normal flow,
// additional validation is done by computeValidityRounds:
// if the lastValid is 0, firstValid + maxTxnLifetime will be used
// if the firstValid is 0, lastRound + 1 will be used
func (pps *WorkerState) constructPayment(from, to string, fee, amount uint64, note []byte, closeTo string, lease [32]byte) (transactions.Transaction, error) {
	fromAddr, err := basics.UnmarshalChecksumAddress(from)
	if err != nil {
		return transactions.Transaction{}, err
	}

	var toAddr basics.Address
	if to != "" {
		toAddr, err = basics.UnmarshalChecksumAddress(to)
		if err != nil {
			return transactions.Transaction{}, err
		}
	}

	// Get current round, protocol, genesis ID
	var params v1.TransactionParams
	for params.LastRound == 0 {
		params = pps.getSuggestedParams()
	}

	cp, ok := config.Consensus[protocol.ConsensusVersion(params.ConsensusVersion)]
	if !ok {
		return transactions.Transaction{}, fmt.Errorf("ConstructPayment: unknown consensus protocol %s", params.ConsensusVersion)
	}
	fv := params.LastRound + 1
	lv := fv + cp.MaxTxnLife - 1

	tx := transactions.Transaction{
		Type: protocol.PaymentTx,
		Header: transactions.Header{
			Sender:     fromAddr,
			Fee:        basics.MicroAlgos{Raw: fee},
			FirstValid: basics.Round(fv),
			LastValid:  basics.Round(lv),
			Lease:      lease,
			Note:       note,
		},
		PaymentTxnFields: transactions.PaymentTxnFields{
			Receiver: toAddr,
			Amount:   basics.MicroAlgos{Raw: amount},
		},
	}

	// If requesting closing, put it in the transaction.  The protocol might
	// not support it, but in that case, better to fail the transaction,
	// because the user explicitly asked for it, and it's not supported.
	if closeTo != "" {
		closeToAddr, err := basics.UnmarshalChecksumAddress(closeTo)
		if err != nil {
			return transactions.Transaction{}, err
		}

		tx.PaymentTxnFields.CloseRemainderTo = closeToAddr
	}

	tx.Header.GenesisID = params.GenesisID

	// Check if the protocol supports genesis hash
	if cp.SupportGenesisHash {
		copy(tx.Header.GenesisHash[:], params.GenesisHash)
	}

	// Default to the suggested fee, if the caller didn't supply it
	// Fee is tricky, should taken care last. We encode the final transaction to get the size post signing and encoding
	// Then, we multiply it by the suggested fee per byte.
	if fee == 0 {
		tx.Fee = basics.MulAIntSaturate(basics.MicroAlgos{Raw: params.Fee}, tx.EstimateEncodedSize())
	}
	if tx.Fee.Raw < cp.MinTxnFee {
		tx.Fee.Raw = cp.MinTxnFee
	}
>>>>>>> ebeac2ee

	return tx, nil
}

func signTxn(signer string, txn transactions.Transaction, accounts map[string]*pingPongAccount, cfg PpConfig) (stxn transactions.SignedTxn, err error) {

	var psig crypto.Signature

	if cfg.Rekey {
		stxn, err = txn.Sign(accounts[signer].sk), nil

	} else if len(cfg.Program) > 0 {
		// If there's a program, sign it and use that in a lsig
		progb := logic.Program(cfg.Program)
		psig = accounts[signer].sk.Sign(&progb)

		// Fill in signed transaction
		stxn.Txn = txn
		stxn.Lsig.Logic = cfg.Program
		stxn.Lsig.Sig = psig
		stxn.Lsig.Args = cfg.LogicArgs
	} else {

		// Otherwise, just sign the transaction like normal
		stxn, err = txn.Sign(accounts[signer].sk), nil
	}
	return
}

type timeCount struct {
	when  time.Time
	count int
}

type throttler struct {
	times []timeCount

	next int

	// target x per-second
	xps float64

	// rough proportional + integral control
	iterm float64
}

func newThrottler(windowSize int, targetPerSecond float64) *throttler {
	return &throttler{times: make([]timeCount, windowSize), xps: targetPerSecond, iterm: 0.0}
}

func (t *throttler) maybeSleep(count int) {
	now := time.Now()
	t.times[t.next].when = now
	t.times[t.next].count = count
	nn := (t.next + 1) % len(t.times)
	t.next = nn
	if t.times[nn].when.IsZero() {
		return
	}
	dt := now.Sub(t.times[nn].when)
	countsum := 0
	for i, tc := range t.times {
		if i != nn {
			countsum += tc.count
		}
	}
	rate := float64(countsum) / dt.Seconds()
	if rate > t.xps {
		// rate too high, slow down
		desiredSeconds := float64(countsum) / t.xps
		extraSeconds := desiredSeconds - dt.Seconds()
		t.iterm += 0.1 * extraSeconds / float64(len(t.times))
		time.Sleep(time.Duration(int64(1000000000.0 * (extraSeconds + t.iterm) / float64(len(t.times)))))

	} else {
		t.iterm *= 0.95
	}
}<|MERGE_RESOLUTION|>--- conflicted
+++ resolved
@@ -48,11 +48,6 @@
 // pingPongAccount represents the account state for each account in the pingpong application
 // This includes the current balance and public/private keys tied to the account
 type pingPongAccount struct {
-<<<<<<< HEAD
-	balance uint64
-	sk      *crypto.SignatureSecrets
-	pk      basics.Address
-=======
 	deadlock.Mutex
 	sk *crypto.SignatureSecrets
 	pk basics.Address
@@ -77,7 +72,6 @@
 	ppa.Lock()
 	defer ppa.Unlock()
 	ppa.balance = uint64(int64(ppa.balance) + offset)
->>>>>>> ebeac2ee
 }
 
 // WorkerState object holds a running pingpong worker
@@ -90,13 +84,10 @@
 	localNftIndex      uint64
 	nftHolders         map[string]int
 	incTransactionSalt uint64
-<<<<<<< HEAD
-=======
 
 	muSuggestedParams deadlock.Mutex
 	suggestedParams   v1.TransactionParams
 	pendingTxns       v1.PendingTransactions
->>>>>>> ebeac2ee
 }
 
 // PrepareAccounts to set up accounts and asset accounts required for Ping Pong run
@@ -113,11 +104,7 @@
 		cfg.MaxAmt = 0
 
 		var assetAccounts map[string]*pingPongAccount
-<<<<<<< HEAD
-		assetAccounts, err = pps.prepareNewAccounts(ac, cfg, pps.accounts)
-=======
 		assetAccounts, err = pps.prepareNewAccounts(ac)
->>>>>>> ebeac2ee
 		if err != nil {
 			_, _ = fmt.Fprintf(os.Stderr, "prepare new accounts failed: %v\n", err)
 			return
@@ -130,16 +117,6 @@
 		}
 
 		if !cfg.Quiet {
-<<<<<<< HEAD
-			for addr := range pps.accounts {
-				fmt.Printf("final prepareAccounts, account addr: %s, balance: %d\n", addr, pps.accounts[addr].balance)
-			}
-		}
-	} else if cfg.NumApp > 0 {
-
-		var appAccounts map[string]*pingPongAccount
-		appAccounts, err = pps.prepareNewAccounts(ac, cfg, pps.accounts)
-=======
 			for addr := range assetAccounts {
 				if addr != pps.cfg.SrcAccount {
 					fmt.Printf("final prepareAccounts, account addr: %s, balance: %d\n", addr, pps.accounts[addr].getBalance())
@@ -149,7 +126,6 @@
 	} else if cfg.NumApp > 0 {
 		var appAccounts map[string]*pingPongAccount
 		appAccounts, err = pps.prepareNewAccounts(ac)
->>>>>>> ebeac2ee
 		if err != nil {
 			_, _ = fmt.Fprintf(os.Stderr, "prepare new accounts failed: %v\n", err)
 			return
@@ -159,13 +135,6 @@
 			return
 		}
 		if !cfg.Quiet {
-<<<<<<< HEAD
-			for addr := range pps.accounts {
-				fmt.Printf("final prepareAccounts, account addr: %s, balance: %d\n", addr, pps.accounts[addr].balance)
-			}
-		}
-	} else {
-=======
 			for addr := range appAccounts {
 				if addr != pps.cfg.SrcAccount {
 					fmt.Printf("final prepareAccounts, account addr: %s, balance: %d\n", addr, pps.accounts[addr].getBalance())
@@ -184,7 +153,6 @@
 		}
 		go pps.roundMonitor(ac)
 
->>>>>>> ebeac2ee
 		err = pps.fundAccounts(pps.accounts, ac, cfg)
 		if err != nil {
 			_, _ = fmt.Fprintf(os.Stderr, "fund accounts failed %v\n", err)
@@ -196,23 +164,6 @@
 	return
 }
 
-<<<<<<< HEAD
-func (pps *WorkerState) prepareNewAccounts(client libgoal.Client, cfg PpConfig, accounts map[string]*pingPongAccount) (newAccounts map[string]*pingPongAccount, err error) {
-	// remove existing accounts except for src account
-	for k := range accounts {
-		if k != cfg.SrcAccount {
-			delete(accounts, k)
-		}
-	}
-	// create new accounts for testing
-	newAccounts = make(map[string]*pingPongAccount)
-	newAccounts = generateAccounts(newAccounts, cfg.NumPartAccounts-1)
-
-	for k := range newAccounts {
-		accounts[k] = newAccounts[k]
-	}
-	err = pps.fundAccounts(accounts, client, cfg)
-=======
 func (pps *WorkerState) prepareNewAccounts(client libgoal.Client) (newAccounts map[string]*pingPongAccount, err error) {
 	// create new accounts for testing
 	newAccounts = make(map[string]*pingPongAccount)
@@ -225,7 +176,6 @@
 	go pps.roundMonitor(client)
 
 	err = pps.fundAccounts(newAccounts, client, pps.cfg)
->>>>>>> ebeac2ee
 	if err != nil {
 		_, _ = fmt.Fprintf(os.Stderr, "fund accounts failed %v\n", err)
 		return
@@ -243,14 +193,6 @@
 
 	minActiveAccountBalance := proto.MinBalance
 
-<<<<<<< HEAD
-	if cfg.NumApp > 0 {
-		requiredBalance = (cfg.MinAccountFunds + (cfg.MaxAmt+cfg.MaxFee)*10) * 2
-		fmt.Printf("required min balance for app accounts: %d\n", requiredBalance)
-		return
-	}
-=======
->>>>>>> ebeac2ee
 	var fee uint64
 	if cfg.MaxFee != 0 {
 		fee = cfg.MaxFee
@@ -308,14 +250,10 @@
 }
 
 func (pps *WorkerState) fundAccounts(accounts map[string]*pingPongAccount, client libgoal.Client, cfg PpConfig) error {
-<<<<<<< HEAD
-	srcFunds, err := client.GetBalance(cfg.SrcAccount)
-=======
 	var srcFunds, minFund uint64
 	var err error
 	var tx transactions.Transaction
 	srcFunds, err = client.GetBalance(cfg.SrcAccount)
->>>>>>> ebeac2ee
 
 	if err != nil {
 		return err
@@ -333,19 +271,6 @@
 	}
 
 	fmt.Printf("adjusting account balance to %d\n", minFund)
-<<<<<<< HEAD
-	for addr, acct := range accounts {
-
-		if addr == pps.cfg.SrcAccount {
-			continue
-		}
-
-		if !cfg.Quiet {
-			fmt.Printf("adjusting balance of account %v\n", addr)
-		}
-		if acct.balance < minFund {
-			toSend := minFund - acct.balance
-=======
 	for {
 		accountsAdjusted := 0
 		for addr, acct := range accounts {
@@ -361,7 +286,6 @@
 				fmt.Printf("adjusting balance of account %v\n", addr)
 			}
 			toSend := minFund - acct.getBalance()
->>>>>>> ebeac2ee
 			if srcFunds <= toSend {
 				return fmt.Errorf("source account %s has insufficient funds %d - needs %d", cfg.SrcAccount, srcFunds, toSend)
 			}
@@ -369,12 +293,8 @@
 			if !cfg.Quiet {
 				fmt.Printf("adjusting balance of account %v by %d\n ", addr, toSend)
 			}
-<<<<<<< HEAD
-			_, err := pps.sendPaymentFromSourceAccount(client, addr, fee, toSend)
-=======
 
 			tx, err = pps.sendPaymentFromSourceAccount(client, addr, fee, toSend)
->>>>>>> ebeac2ee
 			if err != nil {
 				if strings.Contains(err.Error(), "broadcast queue full") {
 					fmt.Printf("failed to send payment, broadcast queue full. sleeping & retrying.\n")
@@ -383,16 +303,10 @@
 				}
 				return err
 			}
-<<<<<<< HEAD
-			accounts[addr].balance = minFund
-			if !cfg.Quiet {
-				fmt.Printf("account balance for key %s is %d\n", addr, accounts[addr].balance)
-=======
 			srcFunds -= tx.Fee.Raw
 			accountsAdjusted++
 			if !cfg.Quiet {
 				fmt.Printf("account balance for key %s will be %d\n", addr, minFund)
->>>>>>> ebeac2ee
 			}
 
 			totalSent++
@@ -417,24 +331,16 @@
 	note := pps.makeNextUniqueNoteField()
 
 	from := pps.cfg.SrcAccount
-<<<<<<< HEAD
-	tx, err := client.ConstructPayment(from, to, fee, amount, note[:], "", [32]byte{}, 0, 0)
-=======
 	var txn transactions.Transaction
 	var stxn transactions.SignedTxn
 	var err error
 	txn, err = client.ConstructPayment(from, to, fee, amount, note, "", [32]byte{}, 0, 0)
->>>>>>> ebeac2ee
 
 	if err != nil {
 		return transactions.Transaction{}, err
 	}
 
-<<<<<<< HEAD
-	stxn, err := signTxn(from, tx, pps.accounts, pps.cfg)
-=======
 	stxn, err = signTxn(from, txn, pps.accounts, pps.cfg)
->>>>>>> ebeac2ee
 
 	if err != nil {
 		return transactions.Transaction{}, err
@@ -445,12 +351,6 @@
 		return transactions.Transaction{}, err
 	}
 
-<<<<<<< HEAD
-	return tx, nil
-}
-
-func (pps *WorkerState) refreshAccounts(accounts map[string]*pingPongAccount, client libgoal.Client, cfg PpConfig) error {
-=======
 	return txn, nil
 }
 
@@ -490,7 +390,6 @@
 		return err
 	}
 
->>>>>>> ebeac2ee
 	for addr := range accounts {
 		amount, err := client.GetBalance(addr)
 		if err != nil {
@@ -498,11 +397,7 @@
 			return err
 		}
 
-<<<<<<< HEAD
-		accounts[addr].balance = amount
-=======
 		accounts[addr].setBalance(amount)
->>>>>>> ebeac2ee
 	}
 
 	return pps.fundAccounts(accounts, client, cfg)
@@ -515,11 +410,7 @@
 		if key == except {
 			continue
 		}
-<<<<<<< HEAD
-		if value.balance >= minimumAmount {
-=======
 		if value.getBalance() >= minimumAmount {
->>>>>>> ebeac2ee
 			out = append(out, key)
 		}
 	}
@@ -709,12 +600,8 @@
 		// enough for the per-asa minbalance and more than enough for the txns to create them
 		toSend := proto.MinBalance * uint64(pps.cfg.NftAsaPerAccount+1) * 2
 		pps.nftHolders[addr] = 0
-<<<<<<< HEAD
-		_, err = pps.sendPaymentFromSourceAccount(client, addr, fee, toSend)
-=======
 		var tx transactions.Transaction
 		tx, err = pps.sendPaymentFromSourceAccount(client, addr, fee, toSend)
->>>>>>> ebeac2ee
 		if err != nil {
 			return
 		}
@@ -841,11 +728,7 @@
 
 		if cfg.GroupSize == 1 {
 			// generate random assetID or appId if we send asset/app txns
-<<<<<<< HEAD
-			aidx := getCreatableID(cfg, cinfo)
-=======
 			aidx := randomizeCreatableID(cfg, cinfo)
->>>>>>> ebeac2ee
 			var txn transactions.Transaction
 			var consErr error
 			// Construct single txn
@@ -857,14 +740,9 @@
 			}
 
 			// would we have enough money after taking into account the current updated fees ?
-<<<<<<< HEAD
-			if accounts[from].balance <= (txn.Fee.Raw + amt + cfg.MinAccountFunds) {
-				_, _ = fmt.Fprintf(os.Stdout, "Skipping sending %d : %s -> %s; Current cost too high.\n", amt, from, to)
-=======
 			if accounts[from].getBalance() <= (txn.Fee.Raw + amt + minAccountRunningBalance) {
 				_, _ = fmt.Fprintf(os.Stdout, "Skipping sending %d: %s -> %s; Current cost too high(%d <= %d + %d  + %d).\n", amt, from, to, accounts[from].getBalance(), txn.Fee.Raw, amt, minAccountRunningBalance)
 				belowMinBalanceAccounts[from] = true
->>>>>>> ebeac2ee
 				continue
 			}
 
@@ -904,11 +782,7 @@
 					toBalanceChange += int64(amt)
 					signer = to
 				} else {
-<<<<<<< HEAD
-					txn, _, err = pps.constructTxn(to, from, fee, amt, 0, client)
-=======
 					txn, signer, err = pps.constructTxn(to, from, fee, amt, 0, client)
->>>>>>> ebeac2ee
 					toBalanceChange -= int64(txn.Fee.Raw + amt)
 					fromBalanceChange += int64(amt)
 				}
@@ -937,19 +811,11 @@
 			}
 
 			// would we have enough money after taking into account the current updated fees ?
-<<<<<<< HEAD
-			if int64(accounts[from].balance)+fromBalanceChange <= int64(cfg.MinAccountFunds) {
-				_, _ = fmt.Fprintf(os.Stdout, "Skipping sending %d : %s -> %s; Current cost too high.\n", amt, from, to)
-				continue
-			}
-			if int64(accounts[to].balance)+toBalanceChange <= int64(cfg.MinAccountFunds) {
-=======
 			if int64(accounts[from].getBalance())+fromBalanceChange <= int64(cfg.MinAccountFunds) {
 				_, _ = fmt.Fprintf(os.Stdout, "Skipping sending %d : %s -> %s; Current cost too high.\n", amt, from, to)
 				continue
 			}
 			if int64(accounts[to].getBalance())+toBalanceChange <= int64(cfg.MinAccountFunds) {
->>>>>>> ebeac2ee
 				_, _ = fmt.Fprintf(os.Stdout, "Skipping sending back %d : %s -> %s; Current cost too high.\n", amt, to, from)
 				continue
 			}
@@ -970,11 +836,7 @@
 			var signErr error
 			for j, txn := range txGroup {
 				txn.Group = gid
-<<<<<<< HEAD
-				stxn, signErr := signTxn(txSigners[j], txn, pps.accounts, cfg)
-=======
 				stxGroup[j], signErr = signTxn(txSigners[j], txn, pps.accounts, cfg)
->>>>>>> ebeac2ee
 				if signErr != nil {
 					err = signErr
 					return
@@ -993,15 +855,10 @@
 		}
 
 		successCount++
-<<<<<<< HEAD
-		accounts[from].balance = uint64(fromBalanceChange + int64(accounts[from].balance))
-		accounts[to].balance = uint64(toBalanceChange + int64(accounts[to].balance))
-=======
 		accounts[from].addBalance(fromBalanceChange)
 		// avoid updating the "to" account.
 
 		// the logic here would sleep for the remaining of time to match the desired cfg.DelayBetweenTxn
->>>>>>> ebeac2ee
 		if cfg.DelayBetweenTxn > 0 {
 			time.Sleep(cfg.DelayBetweenTxn)
 		}
@@ -1038,13 +895,6 @@
 }
 func (pps *WorkerState) makeNextUniqueNoteField() []byte {
 	noteField := make([]byte, binary.MaxVarintLen64)
-<<<<<<< HEAD
-	usedBytes := binary.PutUvarint(noteField[:], pps.incTransactionSalt)
-	pps.incTransactionSalt++
-	return noteField[:usedBytes]
-}
-
-=======
 	usedBytes := binary.PutUvarint(noteField, pps.incTransactionSalt)
 	pps.incTransactionSalt++
 	return noteField[:usedBytes]
@@ -1101,7 +951,6 @@
 	return pps.suggestedParams
 }
 
->>>>>>> ebeac2ee
 func (pps *WorkerState) constructTxn(from, to string, fee, amt, aidx uint64, client libgoal.Client) (txn transactions.Transaction, sender string, err error) {
 	cfg := pps.cfg
 	cinfo := pps.cinfo
@@ -1170,13 +1019,6 @@
 	} else if cfg.NumAsset > 0 { // Construct asset transaction
 		// select a pair of random opted-in accounts by aidx
 		// use them as from/to addresses
-<<<<<<< HEAD
-		if len(cinfo.OptIns[aidx]) > 0 {
-			indices := rand.Perm(len(cinfo.OptIns[aidx]))
-			from = cinfo.OptIns[aidx][indices[0]]
-			to = cinfo.OptIns[aidx][indices[1]]
-			sender = from
-=======
 		if from != to {
 			if len(cinfo.OptIns[aidx]) > 0 {
 				indices := rand.Perm(len(cinfo.OptIns[aidx]))
@@ -1188,7 +1030,6 @@
 				_, _ = fmt.Fprintf(os.Stdout, "error constructing transaction - %v\n", err)
 				return
 			}
->>>>>>> ebeac2ee
 		}
 		txn, err = client.MakeUnsignedAssetSendTx(aidx, amt, to, "", "")
 		if err != nil {
@@ -1230,9 +1071,6 @@
 	return
 }
 
-<<<<<<< HEAD
-func signTxn(signer string, txn transactions.Transaction, accounts map[string]*pingPongAccount, cfg PpConfig) (stxn transactions.SignedTxn, err error) {
-=======
 // ConstructPayment builds a payment transaction to be signed
 // If the fee is 0, the function will use the suggested one form the network
 // Although firstValid and lastValid come pre-computed in a normal flow,
@@ -1310,7 +1148,6 @@
 	if tx.Fee.Raw < cp.MinTxnFee {
 		tx.Fee.Raw = cp.MinTxnFee
 	}
->>>>>>> ebeac2ee
 
 	return tx, nil
 }
