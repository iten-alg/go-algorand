--- conflicted
+++ resolved
@@ -162,10 +162,6 @@
 
 	err = l.trackers.loadFromDisk(l)
 	if err != nil {
-<<<<<<< HEAD
-		err = fmt.Errorf("OpenLedger.loadFromDisk %v", err)
-		return nil, err
-=======
 		err = fmt.Errorf("reloadLedger.loadFromDisk %v", err)
 		return err
 	}
@@ -174,7 +170,6 @@
 	err = l.verifyMatchingGenesisHash()
 	if err != nil {
 		return err
->>>>>>> fdf3a4c2
 	}
 	return nil
 }
@@ -449,10 +444,7 @@
 // is returned if this is not the expected next block number.
 func (l *Ledger) AddBlock(blk bookkeeping.Block, cert agreement.Certificate) error {
 	// passing nil as the verificationPool is ok since we've asking the evaluator to skip verification.
-<<<<<<< HEAD
-=======
-
->>>>>>> fdf3a4c2
+
 	updates, err := l.eval(context.Background(), blk, false, nil, nil)
 	if err != nil {
 		return err
