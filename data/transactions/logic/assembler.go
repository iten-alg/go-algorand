// Copyright (C) 2019-2021 Algorand, Inc.
// This file is part of go-algorand
//
// go-algorand is free software: you can redistribute it and/or modify
// it under the terms of the GNU Affero General Public License as
// published by the Free Software Foundation, either version 3 of the
// License, or (at your option) any later version.
//
// go-algorand is distributed in the hope that it will be useful,
// but WITHOUT ANY WARRANTY; without even the implied warranty of
// MERCHANTABILITY or FITNESS FOR A PARTICULAR PURPOSE.  See the
// GNU Affero General Public License for more details.
//
// You should have received a copy of the GNU Affero General Public License
// along with go-algorand.  If not, see <https://www.gnu.org/licenses/>.

package logic

import (
	"bufio"
	"bytes"
	"crypto/sha512"
	"encoding/base32"
	"encoding/base64"
	"encoding/binary"
	"encoding/hex"
	"errors"
	"fmt"
	"io"
	"os"
	"sort"
	"strconv"
	"strings"

	"github.com/algorand/go-algorand/data/basics"
)

// optimizeConstantsEnabledVersion is the first version of TEAL where the
// assembler optimizes constants introduced by pseudo-ops
const optimizeConstantsEnabledVersion = 4

// Writer is what we want here. Satisfied by bufio.Buffer
type Writer interface {
	Write([]byte) (int, error)
	WriteByte(c byte) error
}

type labelReference struct {
	sourceLine int

	// position of the opcode start that refers to the label
	position int

	label string
}

type constReference interface {
	// get the referenced value
	getValue() interface{}

	// check if the referenced value equals other. Other must be the same type
	valueEquals(other interface{}) bool

	// get the index into ops.pending where the opcode for this reference is located
	getPosition() int

	// get the length of the op for this reference in ops.pending
	length(ops *OpStream, assembled []byte) (int, error)

	// create the opcode bytes for a new reference of the same value
	makeNewReference(ops *OpStream, singleton bool, newIndex int) []byte
}

type intReference struct {
	value uint64

	// position of the opcode start that declares the int value
	position int
}

func (ref intReference) getValue() interface{} {
	return ref.value
}

func (ref intReference) valueEquals(other interface{}) bool {
	return ref.value == other.(uint64)
}

func (ref intReference) getPosition() int {
	return ref.position
}

func (ref intReference) length(ops *OpStream, assembled []byte) (int, error) {
	opIntc0 := OpsByName[ops.Version]["intc_0"].Opcode
	opIntc1 := OpsByName[ops.Version]["intc_1"].Opcode
	opIntc2 := OpsByName[ops.Version]["intc_2"].Opcode
	opIntc3 := OpsByName[ops.Version]["intc_3"].Opcode
	opIntc := OpsByName[ops.Version]["intc"].Opcode

	switch assembled[ref.position] {
	case opIntc0, opIntc1, opIntc2, opIntc3:
		return 1, nil
	case opIntc:
		return 2, nil
	default:
		return 0, ops.lineErrorf(ops.OffsetToLine[ref.position], "Unexpected op at intReference: %d", assembled[ref.position])
	}
}

func (ref intReference) makeNewReference(ops *OpStream, singleton bool, newIndex int) []byte {
	opIntc0 := OpsByName[ops.Version]["intc_0"].Opcode
	opIntc1 := OpsByName[ops.Version]["intc_1"].Opcode
	opIntc2 := OpsByName[ops.Version]["intc_2"].Opcode
	opIntc3 := OpsByName[ops.Version]["intc_3"].Opcode
	opIntc := OpsByName[ops.Version]["intc"].Opcode
	opPushInt := OpsByName[ops.Version]["pushint"].Opcode

	if singleton {
		var scratch [binary.MaxVarintLen64]byte
		vlen := binary.PutUvarint(scratch[:], ref.value)

		newBytes := make([]byte, 1+vlen)
		newBytes[0] = opPushInt
		copy(newBytes[1:], scratch[:vlen])

		return newBytes
	}

	switch newIndex {
	case 0:
		return []byte{opIntc0}
	case 1:
		return []byte{opIntc1}
	case 2:
		return []byte{opIntc2}
	case 3:
		return []byte{opIntc3}
	default:
		return []byte{opIntc, uint8(newIndex)}
	}
}

type byteReference struct {
	value []byte

	// position of the opcode start that declares the byte value
	position int
}

func (ref byteReference) getValue() interface{} {
	return ref.value
}

func (ref byteReference) valueEquals(other interface{}) bool {
	return bytes.Equal(ref.value, other.([]byte))
}

func (ref byteReference) getPosition() int {
	return ref.position
}

func (ref byteReference) length(ops *OpStream, assembled []byte) (int, error) {
	opBytec0 := OpsByName[ops.Version]["bytec_0"].Opcode
	opBytec1 := OpsByName[ops.Version]["bytec_1"].Opcode
	opBytec2 := OpsByName[ops.Version]["bytec_2"].Opcode
	opBytec3 := OpsByName[ops.Version]["bytec_3"].Opcode
	opBytec := OpsByName[ops.Version]["bytec"].Opcode

	switch assembled[ref.position] {
	case opBytec0, opBytec1, opBytec2, opBytec3:
		return 1, nil
	case opBytec:
		return 2, nil
	default:
		return 0, ops.lineErrorf(ops.OffsetToLine[ref.position], "Unexpected op at byteReference: %d", assembled[ref.position])
	}
}

func (ref byteReference) makeNewReference(ops *OpStream, singleton bool, newIndex int) []byte {
	opBytec0 := OpsByName[ops.Version]["bytec_0"].Opcode
	opBytec1 := OpsByName[ops.Version]["bytec_1"].Opcode
	opBytec2 := OpsByName[ops.Version]["bytec_2"].Opcode
	opBytec3 := OpsByName[ops.Version]["bytec_3"].Opcode
	opBytec := OpsByName[ops.Version]["bytec"].Opcode
	opPushBytes := OpsByName[ops.Version]["pushbytes"].Opcode

	if singleton {
		var scratch [binary.MaxVarintLen64]byte
		vlen := binary.PutUvarint(scratch[:], uint64(len(ref.value)))

		newBytes := make([]byte, 1+vlen+len(ref.value))
		newBytes[0] = opPushBytes
		copy(newBytes[1:], scratch[:vlen])
		copy(newBytes[1+vlen:], ref.value)

		return newBytes
	}

	switch newIndex {
	case 0:
		return []byte{opBytec0}
	case 1:
		return []byte{opBytec1}
	case 2:
		return []byte{opBytec2}
	case 3:
		return []byte{opBytec3}
	default:
		return []byte{opBytec, uint8(newIndex)}
	}
}

// OpStream is destination for program and scratch space
type OpStream struct {
	Version  uint64
	Trace    io.Writer
	Warnings []error      // informational warnings, shouldn't stop assembly
	Errors   []*lineError // errors that should prevent final assembly
	Program  []byte       // Final program bytes. Will stay nil if any errors

	// Running bytes as they are assembled. jumps must be resolved
	// and cblocks added before these bytes become a legal program.
	pending bytes.Buffer

	intc         []uint64       // observed ints in code. We'll put them into a intcblock
	intcRefs     []intReference // references to int pseudo-op constants, used for optimization
	hasIntcBlock bool           // prevent prepending intcblock because asm has one

	bytec         [][]byte        // observed bytes in code. We'll put them into a bytecblock
	bytecRefs     []byteReference // references to byte/addr pseudo-op constants, used for optimization
	hasBytecBlock bool            // prevent prepending bytecblock because asm has one

	// Keep a stack of the types of what we would push and pop to typecheck a program
	typeStack []StackType

	// current sourceLine during assembly
	sourceLine int

	// map label string to position within pending buffer
	labels map[string]int

	// track references in order to patch in jump offsets
	labelReferences []labelReference

	// map opcode offsets to source line
	OffsetToLine map[int]int

	HasStatefulOps bool

	// tracks what currBlock needs to have on top of stack
	currentArgs []StackType

	// tracks sourcelines for currentArgs to be used in error reporting for each block
	stackSourceLines []int

	//pragma bool whether to disable typechecking or not
	disableTypeCheck bool

	currBlock basicBlock

	blocks []basicBlock

	// maps startPc of block to index in ops.blocks
	startPcToBlock map[int]int

	// helper index to create Blocks
	pcIndex int

	//Keeps track of number of times an intcblock has already been created
	intcBlockCount int

	//Same for bytecblock
	bytecBlockCount int
}

// GetVersion returns the LogicSigVersion we're building to
func (ops *OpStream) GetVersion() uint64 {
	if ops.Version == 0 {
		ops.Version = AssemblerDefaultVersion
	}
	return ops.Version
}

// createLabel inserts a label reference to point to the next
// instruction, reporting an error for a duplicate.
func (ops *OpStream) createLabel(label string) {
	if ops.labels == nil {
		ops.labels = make(map[string]int)
	}
	if _, ok := ops.labels[label]; ok {
		ops.errorf("duplicate label %#v", label)
	}
	ops.labels[label] = ops.pending.Len()
}

// RecordSourceLine adds an entry to pc to line mapping
func (ops *OpStream) RecordSourceLine() {
	if ops.OffsetToLine == nil {
		ops.OffsetToLine = make(map[int]int)
	}
	ops.OffsetToLine[ops.pending.Len()] = ops.sourceLine - 1
}

// ReferToLabel records an opcode label refence to resolve later
func (ops *OpStream) ReferToLabel(pc int, label string) {
	ops.labelReferences = append(ops.labelReferences, labelReference{ops.sourceLine, pc, label})
}

type opTypeFunc func(ops *OpStream, immediates []string) (StackTypes, StackTypes)

type opJumpFunc func(ops *OpStream)

type opActionFunc func(ops *OpStream, spec *OpSpec, immediates []string, round int) []StackKnowledge

// returns allows opcodes like `txn` to be specific about their return
// value types, based on the field requested, rather than use Any as
// specified by opSpec.
func (ops *OpStream) returns(argTypes ...StackType) {
	for range argTypes {
		ops.tpop()
	}
	ops.tpusha(argTypes)
}

func (ops *OpStream) tpusha(argType []StackType) {
	ops.typeStack = append(ops.typeStack, argType...)
}

func (ops *OpStream) tpop() (argType StackType) {
	if len(ops.typeStack) == 0 {
		argType = StackNone
		return
	}
	last := len(ops.typeStack) - 1
	argType = ops.typeStack[last]
	ops.typeStack = ops.typeStack[:last]
	return
}

// Intc writes opcodes for loading a uint64 constant onto the stack.
func (ops *OpStream) Intc(constIndex uint) {
	switch constIndex {
	case 0:
		ops.pending.WriteByte(0x22) // intc_0
	case 1:
		ops.pending.WriteByte(0x23) // intc_1
	case 2:
		ops.pending.WriteByte(0x24) // intc_2
	case 3:
		ops.pending.WriteByte(0x25) // intc_3
	default:
		if constIndex > 0xff {
			ops.error("cannot have more than 256 int constants")
		}
		ops.pending.WriteByte(0x21) // intc
		ops.pending.WriteByte(uint8(constIndex))
	}
	if constIndex >= uint(len(ops.intc)) {
		ops.errorf("intc %d is not defined", constIndex)
	} else {
		ops.trace("intc %d %d", constIndex, ops.intc[constIndex])
	}
}

// Uint writes opcodes for loading a uint literal
func (ops *OpStream) Uint(val uint64) {
	found := false
	var constIndex uint
	for i, cv := range ops.intc {
		if cv == val {
			constIndex = uint(i)
			found = true
			break
		}
	}
	if !found {
		constIndex = uint(len(ops.intc))
		ops.intc = append(ops.intc, val)
	}
	ops.intcRefs = append(ops.intcRefs, intReference{
		value:    val,
		position: ops.pending.Len(),
	})
	ops.Intc(constIndex)
}

// Bytec writes opcodes for loading a []byte constant onto the stack.
func (ops *OpStream) Bytec(constIndex uint) {
	switch constIndex {
	case 0:
		ops.pending.WriteByte(0x28) // bytec_0
	case 1:
		ops.pending.WriteByte(0x29) // bytec_1
	case 2:
		ops.pending.WriteByte(0x2a) // bytec_2
	case 3:
		ops.pending.WriteByte(0x2b) // bytec_3
	default:
		if constIndex > 0xff {
			ops.error("cannot have more than 256 byte constants")
		}
		ops.pending.WriteByte(0x27) // bytec
		ops.pending.WriteByte(uint8(constIndex))
	}
	if constIndex >= uint(len(ops.bytec)) {
		ops.errorf("bytec %d is not defined", constIndex)
	} else {
		ops.trace("bytec %d %s", constIndex, hex.EncodeToString(ops.bytec[constIndex]))
	}
}

// ByteLiteral writes opcodes and data for loading a []byte literal
// Values are accumulated so that they can be put into a bytecblock
func (ops *OpStream) ByteLiteral(val []byte) {
	found := false
	var constIndex uint
	for i, cv := range ops.bytec {
		if bytes.Compare(cv, val) == 0 {
			found = true
			constIndex = uint(i)
			break
		}
	}
	if !found {
		constIndex = uint(len(ops.bytec))
		ops.bytec = append(ops.bytec, val)
	}
	ops.bytecRefs = append(ops.bytecRefs, byteReference{
		value:    val,
		position: ops.pending.Len(),
	})
	ops.Bytec(constIndex)
}

func assembleInt(ops *OpStream, spec *OpSpec, args []string) error {
	if len(args) != 1 {
		return ops.error("int needs one argument")
	}
	// check friendly TypeEnum constants
	te, isTypeEnum := txnTypeConstToUint64[args[0]]
	if isTypeEnum {
		ops.Uint(te)
		return nil
	}
	// check raw transaction type strings
	tt, isTypeStr := txnTypeIndexes[args[0]]
	if isTypeStr {
		ops.Uint(tt)
		return nil
	}
	// check OnCompetion constants
	oc, isOCStr := onCompletionConstToUint64[args[0]]
	if isOCStr {
		ops.Uint(oc)
		return nil
	}
	val, err := strconv.ParseUint(args[0], 0, 64)
	if err != nil {
		return ops.error(err)
	}
	ops.Uint(val)
	return nil
}

// Explicit invocation of const lookup and push
func assembleIntC(ops *OpStream, spec *OpSpec, args []string) error {
	if len(args) != 1 {
		return ops.error("intc operation needs one argument")
	}
	constIndex, err := strconv.ParseUint(args[0], 0, 64)
	if err != nil {
		return ops.error(err)
	}
	ops.Intc(uint(constIndex))
	return nil
}
func assembleByteC(ops *OpStream, spec *OpSpec, args []string) error {
	if len(args) != 1 {
		return ops.error("bytec operation needs one argument")
	}
	constIndex, err := strconv.ParseUint(args[0], 0, 64)
	if err != nil {
		return ops.error(err)
	}
	ops.Bytec(uint(constIndex))
	return nil
}

func asmPushInt(ops *OpStream, spec *OpSpec, args []string) error {
	if len(args) != 1 {
		return ops.errorf("%s needs one argument", spec.Name)
	}
	val, err := strconv.ParseUint(args[0], 0, 64)
	if err != nil {
		return ops.error(err)
	}
	ops.pending.WriteByte(spec.Opcode)
	var scratch [binary.MaxVarintLen64]byte
	vlen := binary.PutUvarint(scratch[:], val)
	ops.pending.Write(scratch[:vlen])
	return nil
}
func asmPushBytes(ops *OpStream, spec *OpSpec, args []string) error {
	if len(args) != 1 {
		return ops.errorf("%s needs one argument", spec.Name)
	}
	val, _, err := parseBinaryArgs(args)
	if err != nil {
		return ops.error(err)
	}
	ops.pending.WriteByte(spec.Opcode)
	var scratch [binary.MaxVarintLen64]byte
	vlen := binary.PutUvarint(scratch[:], uint64(len(val)))
	ops.pending.Write(scratch[:vlen])
	ops.pending.Write(val)
	return nil
}

func base32DecdodeAnyPadding(x string) (val []byte, err error) {
	val, err = base32.StdEncoding.WithPadding(base32.NoPadding).DecodeString(x)
	if err != nil {
		// try again with standard padding
		var e2 error
		val, e2 = base32.StdEncoding.DecodeString(x)
		if e2 == nil {
			err = nil
		}
	}
	return
}

func parseBinaryArgs(args []string) (val []byte, consumed int, err error) {
	arg := args[0]
	if strings.HasPrefix(arg, "base32(") || strings.HasPrefix(arg, "b32(") {
		open := strings.IndexRune(arg, '(')
		close := strings.IndexRune(arg, ')')
		if close == -1 {
			err = errors.New("byte base32 arg lacks close paren")
			return
		}
		val, err = base32DecdodeAnyPadding(arg[open+1 : close])
		if err != nil {
			return
		}
		consumed = 1
	} else if strings.HasPrefix(arg, "base64(") || strings.HasPrefix(arg, "b64(") {
		open := strings.IndexRune(arg, '(')
		close := strings.IndexRune(arg, ')')
		if close == -1 {
			err = errors.New("byte base64 arg lacks close paren")
			return
		}
		val, err = base64.StdEncoding.DecodeString(arg[open+1 : close])
		if err != nil {
			return
		}
		consumed = 1
	} else if strings.HasPrefix(arg, "0x") {
		val, err = hex.DecodeString(arg[2:])
		if err != nil {
			return
		}
		consumed = 1
	} else if arg == "base32" || arg == "b32" {
		if len(args) < 2 {
			err = fmt.Errorf("need literal after 'byte %s'", arg)
			return
		}
		val, err = base32DecdodeAnyPadding(args[1])
		if err != nil {
			return
		}
		consumed = 2
	} else if arg == "base64" || arg == "b64" {
		if len(args) < 2 {
			err = fmt.Errorf("need literal after 'byte %s'", arg)
			return
		}
		val, err = base64.StdEncoding.DecodeString(args[1])
		if err != nil {
			return
		}
		consumed = 2
	} else if len(arg) > 1 && arg[0] == '"' && arg[len(arg)-1] == '"' {
		val, err = parseStringLiteral(arg)
		consumed = 1
	} else {
		err = fmt.Errorf("byte arg did not parse: %v", arg)
		return
	}
	return
}

func parseStringLiteral(input string) (result []byte, err error) {
	start := 0
	end := len(input) - 1
	if input[start] != '"' || input[end] != '"' {
		return nil, fmt.Errorf("no quotes")
	}
	start++

	escapeSeq := false
	hexSeq := false
	result = make([]byte, 0, end-start+1)

	// skip first and last quotes
	pos := start
	for pos < end {
		char := input[pos]
		if char == '\\' && !escapeSeq {
			if hexSeq {
				return nil, fmt.Errorf("escape seq inside hex number")
			}
			escapeSeq = true
			pos++
			continue
		}
		if escapeSeq {
			escapeSeq = false
			switch char {
			case 'n':
				char = '\n'
			case 'r':
				char = '\r'
			case 't':
				char = '\t'
			case '\\':
				char = '\\'
			case '"':
				char = '"'
			case 'x':
				hexSeq = true
				pos++
				continue
			default:
				return nil, fmt.Errorf("invalid escape seq \\%c", char)
			}
		}
		if hexSeq {
			hexSeq = false
			if pos >= len(input)-2 { // count a closing quote
				return nil, fmt.Errorf("non-terminated hex seq")
			}
			num, err := strconv.ParseUint(input[pos:pos+2], 16, 8)
			if err != nil {
				return nil, err
			}
			char = uint8(num)
			pos++
		}

		result = append(result, char)
		pos++
	}
	if escapeSeq || hexSeq {
		return nil, fmt.Errorf("non-terminated escape seq")
	}

	return
}

// byte {base64,b64,base32,b32}(...)
// byte {base64,b64,base32,b32} ...
// byte 0x....
// byte "this is a string\n"
func assembleByte(ops *OpStream, spec *OpSpec, args []string) error {
	if len(args) == 0 {
		return ops.error("byte operation needs byte literal argument")
	}
	val, _, err := parseBinaryArgs(args)
	if err != nil {
		return ops.error(err)
	}
	ops.ByteLiteral(val)
	return nil
}

// method "add(uint64,uint64)uint64"
func assembleMethod(ops *OpStream, spec *OpSpec, args []string) error {
	if len(args) == 0 {
		return ops.error("method requires a literal argument")
	}
	arg := args[0]
	if len(arg) > 1 && arg[0] == '"' && arg[len(arg)-1] == '"' {
		val, err := parseStringLiteral(arg)
		if err != nil {
			return ops.error(err)
		}
		hash := sha512.Sum512_256(val)
		ops.ByteLiteral(hash[0:4])
		return nil
	}
	return ops.error("Unable to parse method signature")
}

func assembleIntCBlock(ops *OpStream, spec *OpSpec, args []string) error {
	ops.pending.WriteByte(spec.Opcode)
	var scratch [binary.MaxVarintLen64]byte
	l := binary.PutUvarint(scratch[:], uint64(len(args)))
	ops.pending.Write(scratch[:l])
	ops.intcRefs = nil
	ops.intc = make([]uint64, len(args))
	for i, xs := range args {
		cu, err := strconv.ParseUint(xs, 0, 64)
		if err != nil {
			ops.error(err)
		}
		l = binary.PutUvarint(scratch[:], cu)
		ops.pending.Write(scratch[:l])
		ops.intc[i] = cu
	}
	ops.hasIntcBlock = true
	return nil
}

func assembleByteCBlock(ops *OpStream, spec *OpSpec, args []string) error {
	ops.pending.WriteByte(spec.Opcode)
	bvals := make([][]byte, 0, len(args))
	rest := args
	for len(rest) > 0 {
		val, consumed, err := parseBinaryArgs(rest)
		if err != nil {
			// Would be nice to keep going, as in
			// intcblock, but parseBinaryArgs would have
			// to return a useful consumed value even in
			// the face of errors.  Hard.
			ops.error(err)
			return nil
		}
		bvals = append(bvals, val)
		rest = rest[consumed:]
	}
	var scratch [binary.MaxVarintLen64]byte
	l := binary.PutUvarint(scratch[:], uint64(len(bvals)))
	ops.pending.Write(scratch[:l])
	for _, bv := range bvals {
		l := binary.PutUvarint(scratch[:], uint64(len(bv)))
		ops.pending.Write(scratch[:l])
		ops.pending.Write(bv)
	}
	ops.bytecRefs = nil
	ops.bytec = bvals
	ops.hasBytecBlock = true
	return nil
}

// addr A1EU...
// parses base32-with-checksum account address strings into a byte literal
func assembleAddr(ops *OpStream, spec *OpSpec, args []string) error {
	if len(args) != 1 {
		return ops.error("addr operation needs one argument")
	}
	addr, err := basics.UnmarshalChecksumAddress(args[0])
	if err != nil {
		return ops.error(err)
	}
	ops.ByteLiteral(addr[:])
	return nil
}

func assembleArg(ops *OpStream, spec *OpSpec, args []string) error {
	if len(args) != 1 {
		return ops.error("arg operation needs one argument")
	}
	val, err := strconv.ParseUint(args[0], 0, 64)
	if err != nil {
		return ops.error(err)
	}
	altSpec := *spec
	if val < 4 {
		switch val {
		case 0:
			altSpec = OpsByName[ops.Version]["arg_0"]
		case 1:
			altSpec = OpsByName[ops.Version]["arg_1"]
		case 2:
			altSpec = OpsByName[ops.Version]["arg_2"]
		case 3:
			altSpec = OpsByName[ops.Version]["arg_3"]
		}
		args = []string{}
	}
	return asmDefault(ops, &altSpec, args)
}

func assembleBranch(ops *OpStream, spec *OpSpec, args []string) error {
	if len(args) != 1 {
		return ops.error("branch operation needs label argument")
	}

	ops.ReferToLabel(ops.pending.Len(), args[0])
	ops.pending.WriteByte(spec.Opcode)
	// zero bytes will get replaced with actual offset in resolveLabels()
	ops.pending.WriteByte(0)
	ops.pending.WriteByte(0)
	return nil
}

func assembleSubstring(ops *OpStream, spec *OpSpec, args []string) error {
	err := asmDefault(ops, spec, args)
	if err != nil {
		return err
	}
	// Having run asmDefault, only need to check extra constraints.
	start, _ := strconv.ParseUint(args[0], 0, 64)
	end, _ := strconv.ParseUint(args[1], 0, 64)
	if end < start {
		return ops.error("substring end is before start")
	}
	return nil
}

func assembleTxn(ops *OpStream, spec *OpSpec, args []string) error {
	if len(args) != 1 {
		return ops.error("txn expects one argument")
	}
	fs, ok := txnFieldSpecByName[args[0]]
	if !ok {
		return ops.errorf("txn unknown field: %#v", args[0])
	}
	_, ok = txnaFieldSpecByField[fs.field]
	if ok {
		return ops.errorf("found array field %#v in txn op", args[0])
	}
	if fs.version > ops.Version {
		return ops.errorf("field %#v available in version %d. Missed #pragma version?", args[0], fs.version)
	}
	ops.pending.WriteByte(spec.Opcode)
	ops.pending.WriteByte(uint8(fs.field))
	ops.returns(TxnFieldTypes[fs.field])
	return nil
}

// assembleTxn2 delegates to assembleTxn or assembleTxna depending on number of operands
func assembleTxn2(ops *OpStream, spec *OpSpec, args []string) error {
	if len(args) == 1 {
		return assembleTxn(ops, spec, args)
	}
	if len(args) == 2 {
		txna := OpsByName[ops.Version]["txna"]
		return assembleTxna(ops, &txna, args)
	}
	return ops.error("txn expects one or two arguments")
}

func assembleTxna(ops *OpStream, spec *OpSpec, args []string) error {
	if len(args) != 2 {
		return ops.error("txna expects two arguments")
	}
	fs, ok := txnFieldSpecByName[args[0]]
	if !ok {
		return ops.errorf("txna unknown field: %#v", args[0])
	}
	_, ok = txnaFieldSpecByField[fs.field]
	if !ok {
		return ops.errorf("txna unknown field: %#v", args[0])
	}
	if fs.version > ops.Version {
		return ops.errorf("txna %#v available in version %d. Missed #pragma version?", args[0], fs.version)
	}
	arrayFieldIdx, err := strconv.ParseUint(args[1], 0, 64)
	if err != nil {
		return ops.error(err)
	}
	if arrayFieldIdx > 255 {
		return ops.errorf("txna array index beyond 255: %d", arrayFieldIdx)
	}

	ops.pending.WriteByte(spec.Opcode)
	ops.pending.WriteByte(uint8(fs.field))
	ops.pending.WriteByte(uint8(arrayFieldIdx))
	ops.returns(TxnFieldTypes[fs.field])
	return nil
}

func assembleGtxn(ops *OpStream, spec *OpSpec, args []string) error {
	if len(args) != 2 {
		return ops.error("gtxn expects two arguments")
	}
	slot, err := strconv.ParseUint(args[0], 0, 64)
	if err != nil {
		return ops.error(err)
	}
	if slot > 255 {
		return ops.errorf("gtxn transaction index beyond 255: %d", slot)
	}

	fs, ok := txnFieldSpecByName[args[1]]
	if !ok {
		return ops.errorf("gtxn unknown field: %#v", args[1])
	}
	_, ok = txnaFieldSpecByField[fs.field]
	if ok {
		return ops.errorf("found array field %#v in gtxn op", args[1])
	}
	if fs.version > ops.Version {
		return ops.errorf("field %#v available in version %d. Missed #pragma version?", args[1], fs.version)
	}

	ops.pending.WriteByte(spec.Opcode)
	ops.pending.WriteByte(uint8(slot))
	ops.pending.WriteByte(uint8(fs.field))
	ops.returns(TxnFieldTypes[fs.field])
	return nil
}

func assembleGtxn2(ops *OpStream, spec *OpSpec, args []string) error {
	if len(args) == 2 {
		return assembleGtxn(ops, spec, args)
	}
	if len(args) == 3 {
		gtxna := OpsByName[ops.Version]["gtxna"]
		return assembleGtxna(ops, &gtxna, args)
	}
	return ops.error("gtxn expects two or three arguments")
}

func assembleGtxna(ops *OpStream, spec *OpSpec, args []string) error {
	if len(args) != 3 {
		return ops.error("gtxna expects three arguments")
	}
	slot, err := strconv.ParseUint(args[0], 0, 64)
	if err != nil {
		return ops.error(err)
	}
	if slot > 255 {
		return ops.errorf("gtxna group index beyond 255: %d", slot)
	}

	fs, ok := txnFieldSpecByName[args[1]]
	if !ok {
		return ops.errorf("gtxna unknown field: %#v", args[1])
	}
	_, ok = txnaFieldSpecByField[fs.field]
	if !ok {
		return ops.errorf("gtxna unknown field: %#v", args[1])
	}
	if fs.version > ops.Version {
		return ops.errorf("gtxna %#v available in version %d. Missed #pragma version?", args[1], fs.version)
	}
	arrayFieldIdx, err := strconv.ParseUint(args[2], 0, 64)
	if err != nil {
		return ops.error(err)
	}
	if arrayFieldIdx > 255 {
		return ops.errorf("gtxna array index beyond 255: %d", arrayFieldIdx)
	}

	ops.pending.WriteByte(spec.Opcode)
	ops.pending.WriteByte(uint8(slot))
	ops.pending.WriteByte(uint8(fs.field))
	ops.pending.WriteByte(uint8(arrayFieldIdx))
	ops.returns(TxnFieldTypes[fs.field])
	return nil
}

func assembleGtxns(ops *OpStream, spec *OpSpec, args []string) error {
	if len(args) == 2 {
		gtxnsa := OpsByName[ops.Version]["gtxnsa"]
		return assembleGtxnsa(ops, &gtxnsa, args)
	}
	if len(args) != 1 {
		return ops.error("gtxns expects one or two immediate arguments")
	}
	fs, ok := txnFieldSpecByName[args[0]]
	if !ok {
		return ops.errorf("gtxns unknown field: %#v", args[0])
	}
	_, ok = txnaFieldSpecByField[fs.field]
	if ok {
		return ops.errorf("found array field %#v in gtxns op", args[0])
	}
	if fs.version > ops.Version {
		return ops.errorf("field %#v available in version %d. Missed #pragma version?", args[0], fs.version)
	}

	ops.pending.WriteByte(spec.Opcode)
	ops.pending.WriteByte(uint8(fs.field))
	ops.returns(TxnFieldTypes[fs.field])
	return nil
}

func assembleGtxnsa(ops *OpStream, spec *OpSpec, args []string) error {
	if len(args) != 2 {
		return ops.error("gtxnsa expects two immediate arguments")
	}
	fs, ok := txnFieldSpecByName[args[0]]
	if !ok {
		return ops.errorf("gtxnsa unknown field: %#v", args[0])
	}
	_, ok = txnaFieldSpecByField[fs.field]
	if !ok {
		return ops.errorf("gtxnsa unknown field: %#v", args[0])
	}
	if fs.version > ops.Version {
		return ops.errorf("gtxnsa %#v available in version %d. Missed #pragma version?", args[0], fs.version)
	}
	arrayFieldIdx, err := strconv.ParseUint(args[1], 0, 64)
	if err != nil {
		return ops.error(err)
	}
	if arrayFieldIdx > 255 {
		return ops.errorf("gtxnsa array index beyond 255: %d", arrayFieldIdx)
	}
	ops.pending.WriteByte(spec.Opcode)
	ops.pending.WriteByte(uint8(fs.field))
	ops.pending.WriteByte(uint8(arrayFieldIdx))
	ops.returns(TxnFieldTypes[fs.field])
	return nil
}

func assembleGlobal(ops *OpStream, spec *OpSpec, args []string) error {
	if len(args) != 1 {
		return ops.errorf("%s expects one argument", spec.Name)
	}
	fs, ok := globalFieldSpecByName[args[0]]
	if !ok {
		return ops.errorf("%s unknown field: %#v", spec.Name, args[0])
	}
	if fs.version > ops.Version {
		// no return here. we may as well continue to maintain typestack
		ops.errorf("global %s available in version %d. Missed #pragma version?", args[0], fs.version)
	}

	val := fs.gfield
	ops.pending.WriteByte(spec.Opcode)
	ops.pending.WriteByte(uint8(val))
	ops.trace("%s (%s)", GlobalFieldNames[val], GlobalFieldTypes[val].String())
	ops.returns(GlobalFieldTypes[val])
	return nil
}

func assembleAssetHolding(ops *OpStream, spec *OpSpec, args []string) error {
	if len(args) != 1 {
		return ops.errorf("%s expects one argument", spec.Name)
	}
	val, ok := assetHoldingFields[args[0]]
	if !ok {
		return ops.errorf("%s unknown arg: %#v", spec.Name, args[0])
	}
	ops.pending.WriteByte(spec.Opcode)
	ops.pending.WriteByte(uint8(val))
	ops.returns(AssetHoldingFieldTypes[val], StackUint64)
	return nil
}

func assembleAssetParams(ops *OpStream, spec *OpSpec, args []string) error {
	if len(args) != 1 {
		return ops.errorf("%s expects one argument", spec.Name)
	}
	val, ok := assetParamsFields[args[0]]
	if !ok {
		return ops.errorf("%s unknown arg: %#v", spec.Name, args[0])
	}
	ops.pending.WriteByte(spec.Opcode)
	ops.pending.WriteByte(uint8(val))
	ops.returns(AssetParamsFieldTypes[val], StackUint64)
	return nil
}

func assembleAppParams(ops *OpStream, spec *OpSpec, args []string) error {
	if len(args) != 1 {
		return ops.errorf("%s expects one argument", spec.Name)
	}
	val, ok := appParamsFields[args[0]]
	if !ok {
		return ops.errorf("%s unknown arg: %#v", spec.Name, args[0])
	}
	ops.pending.WriteByte(spec.Opcode)
	ops.pending.WriteByte(uint8(val))
	ops.returns(AppParamsFieldTypes[val], StackUint64)
	return nil
}

type assembleFunc func(*OpStream, *OpSpec, []string) error

// Basic assembly. Any extra bytes of opcode are encoded as byte immediates.
func asmDefault(ops *OpStream, spec *OpSpec, args []string) error {
	if len(args) != spec.Details.Size-1 {
		return ops.errorf("%s expects %d immediate arguments", spec.Name, spec.Details.Size-1)
	}
	ops.pending.WriteByte(spec.Opcode)
	for i := 0; i < spec.Details.Size-1; i++ {
		val, err := strconv.ParseUint(args[i], 0, 64)
		if err != nil {
			return ops.error(err)
		}
		if val > 255 {
			return ops.errorf("%s outside 0..255: %d", spec.Name, val)
		}
		ops.pending.WriteByte(byte(val))
	}
	return nil
}

func jumpErr(ops *OpStream) {
	ops.currBlock.jumpTo = erroring
	ops.currBlock.flowTo = nowhere
	ops.appendBlock()
}

func jumpRetSub(ops *OpStream) {
	ops.currBlock.jumpTo = subRets
	ops.currBlock.flowTo = nowhere
	ops.appendBlock()
}

func jumpReturn(ops *OpStream) {
	ops.currBlock.jumpTo = exiting
	ops.currBlock.flowTo = nowhere
	ops.appendBlock()
}

func jumpCallSub(ops *OpStream) {
	ops.currBlock.callSubs = true
	ops.currBlock.flowTo = len(ops.blocks) + 1
}

//This gets used for callsub for now b/c we're not going through subroutines yet
func jumpConditionalBranch(ops *OpStream) {
	ops.currBlock.flowTo = len(ops.blocks) + 1
	ops.appendBlock()
}

func jumpUnconditionalBranch(ops *OpStream) {
	ops.currBlock.flowTo = nowhere
	ops.appendBlock()
}

func typeSwap(ops *OpStream, args []string) (StackTypes, StackTypes) {
	topTwo := oneAny.plus(oneAny)
	top := len(ops.typeStack) - 1
	if top >= 0 {
		topTwo[1] = ops.typeStack[top]
		if top >= 1 {
			topTwo[0] = ops.typeStack[top-1]
		}
	}
	reversed := StackTypes{topTwo[1], topTwo[0]}
	return topTwo, reversed
}

func typeDig(ops *OpStream, args []string) (StackTypes, StackTypes) {
	if len(args) == 0 {
		return oneAny, oneAny
	}
	n, err := strconv.ParseUint(args[0], 0, 64)
	if err != nil {
		return oneAny, oneAny
	}
	depth := int(n) + 1
	anys := make(StackTypes, depth)
	for i := range anys {
		anys[i] = StackAny
	}
	returns := anys.plus(oneAny)
	idx := len(ops.typeStack) - depth
	if idx >= 0 {
		returns[len(returns)-1] = ops.typeStack[idx]
		for i := idx + 1; i < len(ops.typeStack); i++ {
			returns[i-idx-1] = ops.typeStack[i]
		}
	}
	return anys, returns
}

func typeEquals(ops *OpStream, args []string) (StackTypes, StackTypes) {
	top := len(ops.typeStack) - 1
	if top >= 0 {
		//Require arg0 and arg1 to have same type
		return StackTypes{ops.typeStack[top], ops.typeStack[top]}, oneInt
	}
	return oneAny.plus(oneAny), oneInt
}

func typeDup(ops *OpStream, args []string) (StackTypes, StackTypes) {
	top := len(ops.typeStack) - 1
	if top >= 0 {
		return StackTypes{ops.typeStack[top]}, StackTypes{ops.typeStack[top], ops.typeStack[top]}
	}
	return StackTypes{StackAny}, oneAny.plus(oneAny)
}

func typeDupTwo(ops *OpStream, args []string) (StackTypes, StackTypes) {
	topTwo := oneAny.plus(oneAny)
	top := len(ops.typeStack) - 1
	if top >= 0 {
		topTwo[1] = ops.typeStack[top]
		if top >= 1 {
			topTwo[0] = ops.typeStack[top-1]
		}
	}
	result := topTwo.plus(topTwo)
	return topTwo, result
}

func typeSelect(ops *OpStream, args []string) (StackTypes, StackTypes) {
	selectArgs := twoAny.plus(oneInt)
	top := len(ops.typeStack) - 1
	if top >= 2 {
		if ops.typeStack[top-1] == ops.typeStack[top-2] {
			return selectArgs, StackTypes{ops.typeStack[top-1]}
		}
	}
	return selectArgs, StackTypes{StackAny}
}

func typeSetBit(ops *OpStream, args []string) (StackTypes, StackTypes) {
	setBitArgs := oneAny.plus(twoInts)
	top := len(ops.typeStack) - 1
	if top >= 2 {
		return setBitArgs, StackTypes{ops.typeStack[top-2]}
	}
	return setBitArgs, StackTypes{StackAny}
}

func typeCover(ops *OpStream, args []string) (StackTypes, StackTypes) {
	if len(args) == 0 {
		return oneAny, oneAny
	}
	n, err := strconv.ParseUint(args[0], 0, 64)
	if err != nil {
		return oneAny, oneAny
	}
	depth := int(n) + 1
	anys := make(StackTypes, depth)
	for i := range anys {
		anys[i] = StackAny
	}
	returns := make(StackTypes, depth)
	for i := range returns {
		returns[i] = StackAny
	}
	idx := len(ops.typeStack) - depth
	if idx >= 0 {
		sv := ops.typeStack[len(ops.typeStack)-1]
		for i := idx; i < len(ops.typeStack)-1; i++ {
			returns[i-idx+1] = ops.typeStack[i]
		}
		returns[len(returns)-depth] = sv
	}
	return anys, returns
}

func typeUncover(ops *OpStream, args []string) (StackTypes, StackTypes) {
	if len(args) == 0 {
		return oneAny, oneAny
	}
	n, err := strconv.ParseUint(args[0], 0, 64)
	if err != nil {
		return oneAny, oneAny
	}
	depth := int(n) + 1
	anys := make(StackTypes, depth)
	for i := range anys {
		anys[i] = StackAny
	}
	returns := make(StackTypes, depth)
	for i := range returns {
		returns[i] = StackAny
	}
	idx := len(ops.typeStack) - depth
	if idx >= 0 {
		sv := ops.typeStack[idx]
		for i := idx + 1; i < len(ops.typeStack); i++ {
			returns[i-idx-1] = ops.typeStack[i]
		}
		returns[len(returns)-1] = sv
	}
	return anys, returns
}

<<<<<<< HEAD
func ZeroBytes() []byte {
	return make([]byte, 32)
}

func FFBytes() []byte {
	address := make([]byte, 32)
	for i := range address {
		address[i] = 0xff
	}
	return address
}

func unknownKnowledge() []StackKnowledge {
	return []StackKnowledge{{valKnown: false}}
}

func oneUintK(val uint64) []StackKnowledge {
	return []StackKnowledge{{valKnown: true, valUint: val}}
}

func oneBytesK(val []byte) []StackKnowledge {
	return []StackKnowledge{{valKnown: true, valBytes: val}}
}

type bugCheckRound = int

const feeCheck bugCheckRound = 0
const closeCheck bugCheckRound = 1
const assetCloseCheck bugCheckRound = 2
const rekeyCheck bugCheckRound = 3
const appDeleteCheck bugCheckRound = 4
const appUpdateCheck bugCheckRound = 5

const highFee uint64 = 2000000

func actEquals(ops *OpStream, spec *OpSpec, immediates []string, round int) []StackKnowledge {
	length := len(ops.currBlock.valStacks[round])
	if length < 2 {
		return unknownKnowledge()
	} else {
		top := ops.currBlock.valStacks[round][length-1]
		second := ops.currBlock.valStacks[round][length-2]
		if !top.valKnown || !second.valKnown {
			return unknownKnowledge()
		} else {
			equals := false
			topType := ops.typeStack[length-1]
			if topType == StackUint64 {
				a := second.valUint
				b := top.valUint
				equals = a == b
			} else {
				a := second.valBytes
				b := top.valBytes
				equals = bytes.Equal(a, b)
			}
			if equals {
				return oneUintK(1)
			}
			return oneUintK(0)
		}
	}
}

func actNotEquals(ops *OpStream, spec *OpSpec, immediates []string, round int) []StackKnowledge {
	equals := actEquals(ops, spec, immediates, round)
	if equals[0].valKnown {
		if equals[0].valUint == 1 {
			return oneUintK(0)
		}
		return oneUintK(1)
	}
	return unknownKnowledge()
}

func actDup(ops *OpStream, spec *OpSpec, immediates []string, round int) []StackKnowledge {
	top := unknownKnowledge()
	length := len(ops.currBlock.valStacks[round])
	if length > 0 {
		top[0] = ops.currBlock.valStacks[round][length-1]
	}
	return top
}

func actDupTwo(ops *OpStream, spec *OpSpec, immediates []string, round int) []StackKnowledge {
	topTwo := []StackKnowledge{{}, {}}
	length := len(ops.currBlock.valStacks[round])
	if length > 0 {
		topTwo[1] = ops.currBlock.valStacks[round][length-1]
		if length > 1 {
			topTwo[0] = ops.currBlock.valStacks[round][length-2]
		}
	}
	return topTwo
}

func actSwap(ops *OpStream, spec *OpSpec, immediates []string, round int) []StackKnowledge {
	returns := actDupTwo(ops, spec, immediates, round)
	saved := returns[0]
	returns[0] = returns[1]
	returns[1] = saved
	return returns
}

func actDig(ops *OpStream, spec *OpSpec, immediates []string, round int) []StackKnowledge {
	if len(immediates) == 0 {
		return unknownKnowledge()
	}
	n, err := strconv.ParseUint(immediates[0], 0, 64)
	if err != nil {
		return unknownKnowledge()
	}
	depth := int(n) + 1
	returns := make([]StackKnowledge, depth+1)
	idx := len(ops.currBlock.valStacks[round]) - depth
	if idx >= 0 {
		returns[len(returns)-1] = ops.currBlock.valStacks[round][idx]
		for i := idx + 1; i < len(ops.currBlock.valStacks[round]); i++ {
			returns[i-idx-1] = ops.currBlock.valStacks[round][i]
		}
	}
	return returns
}

// pushint does not allow enums during assembly, but I'm going to use this for both int and pushint in case that ever changes
func actInt(ops *OpStream, spec *OpSpec, immediates []string, round int) []StackKnowledge {
	val, got := txnTypeConstToUint64[immediates[0]]
	if !got {
		val, got = txnTypeIndexes[immediates[0]]
		if !got {
			val, got = onCompletionConstToUint64[immediates[0]]
			if !got {
				val, _ = strconv.ParseUint(immediates[0], 0, 64)
			}
		}
	}
	return oneUintK(val)
}

func actIntcBlock(ops *OpStream, spec *OpSpec, immediates []string, round int) []StackKnowledge {
	ops.intcBlockCount++
	return nil
}

func actIntc(ops *OpStream, spec *OpSpec, immediates []string, round int) []StackKnowledge {
	if ops.intcBlockCount != 1 {
		ops.currBlock.jumpInstructions[round] = err
		return nil
	}
	constIndex, _ := strconv.ParseUint(immediates[0], 0, 64)
	//this should never happen since it should error but I'll check anyways
	if uint(constIndex) >= uint(len(ops.intc)) {
		ops.currBlock.jumpInstructions[round] = err
		return nil
	}
	return oneUintK(ops.intc[constIndex])
}

func actQuickIntc(ops *OpStream, spec *OpSpec, immediates []string, round int) []StackKnowledge {
	//This func is for the intc_* ops
	if ops.intcBlockCount != 1 {
		ops.currBlock.jumpInstructions[round] = err
		return nil
	}
	constIndex, _ := strconv.ParseInt(spec.Name[5:], 10, 0)
	if uint(constIndex) >= uint(len(ops.intc)) {
		ops.currBlock.jumpInstructions[round] = err
		return nil
	}
	return oneUintK(ops.intc[constIndex])
}

func actBytes(ops *OpStream, spec *OpSpec, immediates []string, round int) []StackKnowledge {
	val, _, _ := parseBinaryArgs(immediates)
	return oneBytesK(val)
}

func actAddr(ops *OpStream, spec *OpSpec, immediates []string, round int) []StackKnowledge {
	val, _ := basics.UnmarshalChecksumAddress(immediates[0])
	return oneBytesK(val[:])
}

func actGlobal(ops *OpStream, spec *OpSpec, immediates []string, round int) []StackKnowledge {
	fs, _ := globalFieldSpecByName[immediates[0]]
	if fs.gfield == ZeroAddress {
		return oneBytesK(ZeroBytes())
	} else if fs.gfield == MinTxnFee && round == feeCheck {
		return oneUintK(highFee / 4) //Since minFee is consensus parameter we can't go based off that, hopefully highFee stays above 4*minFee
	}
	return unknownKnowledge()
}

func actBytecBlock(ops *OpStream, spec *OpSpec, immediates []string, round int) []StackKnowledge {
	ops.bytecBlockCount++
	return nil
}

func actBytec(ops *OpStream, spec *OpSpec, immediates []string, round int) []StackKnowledge {
	if ops.intcBlockCount != 1 {
		ops.currBlock.jumpInstructions[round] = err
		return nil
	}
	constIndex, _ := strconv.ParseUint(immediates[0], 0, 64)
	if uint(constIndex) >= uint(len(ops.bytec)) {
		ops.currBlock.jumpInstructions[round] = err
		return nil
	}
	return oneBytesK(ops.bytec[constIndex])
}

func actQuickBytec(ops *OpStream, spec *OpSpec, immediates []string, round int) []StackKnowledge {
	if ops.intcBlockCount != 1 {
		ops.currBlock.jumpInstructions[round] = err
		return nil
	}
	constIndex, _ := strconv.ParseInt(spec.Name[6:], 10, 0)
	if uint(constIndex) >= uint(len(ops.bytec)) {
		ops.currBlock.jumpInstructions[round] = err
		return nil
	}
	return oneBytesK(ops.bytec[constIndex])
}

func actBZ(ops *OpStream, spec *OpSpec, immediates []string, round int) []StackKnowledge {
	length := len(ops.currBlock.valStacks[round])
	if length > 1 && ops.currBlock.valStacks[round][length-1].valKnown {
		if ops.currBlock.valStacks[round][length-1].valUint == 0 {
			ops.currBlock.jumpInstructions[round] = jump
		} else {
			ops.currBlock.jumpInstructions[round] = flow
		}
	}
	return nil
}

func actBNZ(ops *OpStream, spec *OpSpec, immediates []string, round int) []StackKnowledge {
	length := len(ops.currBlock.valStacks[round])
	if length > 1 && ops.currBlock.valStacks[round][length-1].valKnown {
		if ops.currBlock.valStacks[round][length-1].valUint == 0 {
			ops.currBlock.jumpInstructions[round] = flow
		} else {
			ops.currBlock.jumpInstructions[round] = jump
		}
	}
	return nil
}

func actAssert(ops *OpStream, spec *OpSpec, immediates []string, round int) []StackKnowledge {
	length := len(ops.currBlock.valStacks[round])
	if length > 1 && ops.currBlock.valStacks[round][length-1].valKnown {
		if ops.currBlock.valStacks[round][length-1].valUint == 0 {
			ops.currBlock.jumpInstructions[round] = err
		}
	}
	return nil
}

func actTwoIntsOneRetInt(ops *OpStream, spec *OpSpec, immediates []string, round int) []StackKnowledge {
	length := len(ops.currBlock.valStacks[round])
	if length < 2 {
		return unknownKnowledge()
	} else {
		top := ops.currBlock.valStacks[round][length-1]
		second := ops.currBlock.valStacks[round][length-2]
		if !top.valKnown || !second.valKnown {
			return unknownKnowledge()
		} else {
			b := top.valUint
			a := second.valUint
			resultValBool := false
			switch spec.Name {
			case "<":
				resultValBool = a < b
			case "<=":
				resultValBool = a <= b
			case ">":
				resultValBool = a >= b
			case ">=":
				resultValBool = a >= b
			case "||":
				resultValBool = (b != 0) || (a != 0)
			case "&&":
				resultValBool = (b != 0) && (a != 0)
			case "+":
				sum := a + b
				if sum < a || sum < b {
					ops.currBlock.jumpInstructions[round] = err
					return nil
				}
				return oneUintK(sum)
			case "-":
				if b > a {
					ops.currBlock.jumpInstructions[round] = err
					return nil
				}
				return oneUintK(a - b)
			case "*":
				if (a != 0) && (b != 0) && ((a*b)/a != b) {
					ops.currBlock.jumpInstructions[round] = err
					return nil
				}
				return oneUintK(a * b)
			case "/":
				if b == 0 {
					ops.currBlock.jumpInstructions[round] = err
					return nil
				}
				return oneUintK(a / b)
			case "%":
				if b == 0 {
					ops.currBlock.jumpInstructions[round] = err
					return nil
				}
				return oneUintK(a % b)
			case "|":
				return oneUintK(a | b)
			case "&":
				return oneUintK(a & b)
			case "^":
				return oneUintK(a ^ b)
			case "shl":
				//Eval.go had this check, which makes some sense but it does not appear in TEAL.md at foundation github
				if b > 63 {
					ops.currBlock.jumpInstructions[round] = err
					return nil
				}
				return oneUintK(a << b)
			case "shr":
				if b > 63 {
					ops.currBlock.jumpInstructions[round] = err
					return nil
				}
				return oneUintK(a >> b)
			}
			if resultValBool {
				return oneUintK(1)
			}
			return oneUintK(0)
		}
	}
}

func actTxn(ops *OpStream, spec *OpSpec, immediates []string, round int) []StackKnowledge {
	if len(immediates) != 1 {
		//Txn can become txna in later versions I guess
		return nil
	}
	switch txnFieldSpecByName[immediates[0]].field {
	case Sender:
		return oneBytesK(FFBytes())
	case Fee:
		if round == feeCheck {
			return oneUintK(highFee)
		} else {
			return unknownKnowledge()
		}
	case CloseRemainderTo:
		if round == closeCheck {
			return oneBytesK(FFBytes())
		} else {
			return unknownKnowledge()
		}
	case Type:
		if round == closeCheck {
			return oneBytesK([]byte("pay"))
		} else if round == assetCloseCheck {
			return oneBytesK([]byte("axfer"))
		} else if round == appDeleteCheck || round == appUpdateCheck {
			return oneBytesK([]byte("appl"))
		} else {
			return unknownKnowledge()
		}
	case TypeEnum:
		if round == closeCheck {
			return oneUintK(1)
		} else if round == assetCloseCheck {
			return oneUintK(4)
		} else if round == appDeleteCheck || round == appUpdateCheck {
			return oneUintK(6)
		} else {
			return unknownKnowledge()
		}
	case AssetSender:
		if round == assetCloseCheck {
			return oneBytesK(ZeroBytes())
		} else {
			return unknownKnowledge()
		}
	case OnCompletion:
		if round == appUpdateCheck {
			return oneUintK(uint64(UpdateApplication))
		} else if round == appDeleteCheck {
			return oneUintK(uint64(DeleteApplication))
		} else {
			return unknownKnowledge()
		}
	case RekeyTo:
		if round == rekeyCheck {
			return oneBytesK(FFBytes())
		} else {
			return unknownKnowledge()
		}
	}
	return unknownKnowledge()
}

=======
>>>>>>> ebeac2ee
// keywords handle parsing and assembling special asm language constructs like 'addr'
// We use OpSpec here, but somewhat degenerate, since they don't have opcodes or eval functions
var keywords = map[string]OpSpec{
	"int":  {0, "int", nil, assembleInt, nil, nil, oneInt, 1, modeAny, opDetails{1, 2, nil, nil, nil, nil, actInt}},
	"byte": {0, "byte", nil, assembleByte, nil, nil, oneBytes, 1, modeAny, opDetails{1, 2, nil, nil, nil, nil, actBytes}},
	// parse basics.Address, actually just another []byte constant
	"addr": {0, "addr", nil, assembleAddr, nil, nil, oneBytes, 1, modeAny, opDetails{1, 2, nil, nil, nil, nil, actAddr}},
	// take a signature, hash it, and take first 4 bytes, actually just another []byte constant
	"method": {0, "method", nil, assembleMethod, nil, nil, oneBytes, 1, modeAny, opDetails{1, 2, nil, nil, nil, nil, nil}},
}

type lineError struct {
	Line int
	Err  error
}

func (le *lineError) Error() string {
	return fmt.Sprintf("%d: %s", le.Line, le.Err.Error())
}

func (le *lineError) Unwrap() error {
	return le.Err
}

func typecheck(expected, got StackType) bool {
	// Some ops push 'any' and we wait for run time to see what it is.
	// Some of those 'any' are based on fields that we _could_ know now but haven't written a more detailed system of typecheck for (yet).
	if expected == StackAny && got == StackNone { // Any is lenient, but stack can't be empty
		return false
	}
	if (expected == StackAny) || (got == StackAny) {
		return true
	}
	return expected == got
}

var spaces = [256]uint8{'\t': 1, ' ': 1}

func fieldsFromLine(line string) []string {
	var fields []string

	i := 0
	for i < len(line) && spaces[line[i]] != 0 {
		i++
	}

	start := i
	inString := false
	inBase64 := false
	for i < len(line) {
		if spaces[line[i]] == 0 { // if not space
			switch line[i] {
			case '"': // is a string literal?
				if !inString {
					if i == 0 || i > 0 && spaces[line[i-1]] != 0 {
						inString = true
					}
				} else {
					if line[i-1] != '\\' { // if not escape symbol
						inString = false
					}
				}
			case '/': // is a comment?
				if i < len(line)-1 && line[i+1] == '/' && !inBase64 && !inString {
					if start != i { // if a comment without whitespace
						fields = append(fields, line[start:i])
					}
					return fields
				}
			case '(': // is base64( seq?
				prefix := line[start:i]
				if prefix == "base64" || prefix == "b64" {
					inBase64 = true
				}
			case ')': // is ) as base64( completion
				if inBase64 {
					inBase64 = false
				}
			default:
			}
			i++
			continue
		}
		if !inString {
			field := line[start:i]
			fields = append(fields, field)
			if field == "base64" || field == "b64" {
				inBase64 = true
			} else if inBase64 {
				inBase64 = false
			}
		}
		i++

		if !inString {
			for i < len(line) && spaces[line[i]] != 0 {
				i++
			}
			start = i
		}
	}

	// add rest of the string if any
	if start < len(line) {
		fields = append(fields, line[start:i])
	}

	return fields
}

func (ops *OpStream) trace(format string, args ...interface{}) {
	if ops.Trace == nil {
		return
	}
	fmt.Fprintf(ops.Trace, format, args...)
}

// checks (and pops) arg types from arg type stack
func (ops *OpStream) checkStack(args StackTypes, returns StackTypes, instruction []string) {
	argcount := len(args)
	missingArgs := argcount - len(ops.typeStack)
	if missingArgs > 0 {
		if len(ops.blocks) > 0 {
			ops.currentArgs = append(ops.currentArgs, args[:missingArgs]...)
			for i := 0; i < missingArgs; i++ {
				ops.stackSourceLines = append(ops.stackSourceLines, ops.sourceLine)
			}
		} else {
			err := fmt.Errorf("%s expects %d stack arguments but stack height is %d", strings.Join(instruction, " "), argcount, len(ops.typeStack))
			ops.error(err)
		}
		ops.typeStack = nil
	} else {
		firstPop := true
		for i := argcount - 1; i >= 0; i-- {
			argType := args[i]
			stype := ops.tpop()
			if firstPop {
				firstPop = false
				ops.trace("pops(%s", argType.String())
			} else {
				ops.trace(", %s", argType.String())
			}
			if !typecheck(argType, stype) {
				err := fmt.Errorf("%s arg %d wanted type %s got %s", strings.Join(instruction, " "), i, argType.String(), stype.String())
				_ = ops.error(err)
			}
		}
		if !firstPop {
			ops.trace(")")
		}
	}

	if len(returns) > 0 {
		ops.tpusha(returns)
		ops.trace(" pushes(%s", returns[0].String())
		if len(returns) > 1 {
			for _, rt := range returns[1:] {
				ops.trace(", %s", rt.String())
			}
		}
		ops.trace(")")
	}
}

const (
	subRets  = -1
	nowhere  = -2
	exiting  = -3
	erroring = -4
)

<<<<<<< HEAD
type StackKnowledge struct {
	valUint  uint64
	valBytes []byte
	valKnown bool
}

//A BasicBlock is a structure through which control can only flow in through start and out through end
type BasicBlock struct {
	startPc          int                //index into ops.pending.Bytes()
	endPc            int                //Note this is the beginning of the last op in the block, somewhat unnecessary but we'll keep it for now
	Args             []StackType        //What the block requires to be on top of the stack in order to complete
	Returns          []StackType        //What the block net pushes to the stack
	sourceErrors     []int              //Sourcelines for each entry in Args which is useful for listing sourcelines for errors
	jumpTo           int                //Index into ops.blocks, where control can jump to out of the block, i.e. via a branch
	flowTo           int                //Where control can flow to, i.e. the block immediately following a conditional branch
	valStacks        [][]StackKnowledge //Keeps track of the different valStacks (we need one for each different scenario we run)
	jumpInstructions []byte
	callStacks       [][]int
	callSubs         bool
	visited          []visit
}

const blockDefault byte = 0x0
const err byte = 0x1
const jump byte = 0x2
const flow byte = 0x3
=======
//A basicBlock is a structure through which control can only flow in through start and out through end
type basicBlock struct {
	startPc         int         //index into ops.pending.Bytes()
	endPc           int         //Note this is the beginning of the last op in the block, somewhat unnecessary but we'll keep it for now
	args            []StackType //What the block requires to be on top of the stack in order to complete
	returns         []StackType //What the block net pushes to the stack
	linesArgsNeeded []int       //Sourcelines for each entry in Args which is useful for listing sourcelines for errors
	jumpTo          int         //Index into ops.blocks, where control can jump to out of the block, i.e. via a branch
	flowTo          int         //Where control can flow to, i.e. the block immediately following a conditional branch
}
>>>>>>> ebeac2ee

func (ops *OpStream) fixJumpsAndFlows() {
	refCount := 0
	for i := range ops.blocks {
		if len(ops.labelReferences) > refCount && ops.blocks[i].endPc == ops.labelReferences[refCount].position {
			ops.blocks[i].jumpTo = ops.startPcToBlock[ops.labels[ops.labelReferences[refCount].label]]
			refCount++
		}
		if ops.blocks[i].flowTo > -1 {
			if i+1 >= len(ops.blocks) {
				ops.blocks[i].flowTo = exiting
			} else {
				ops.blocks[i].flowTo = i + 1
			}
		}
		if ops.blocks[i].jumpTo >= len(ops.blocks) {
			ops.blocks[i].flowTo = exiting
		}

	}
}

func (ops *OpStream) blockLabel() {
	//If we don't check this we end up creating an extra block after something like "int 1; bz hello; hello:; int 2", though you could argue that example should error
	if ops.currBlock.startPc != ops.pending.Len() {
		ops.currBlock.jumpTo = nowhere
		ops.currBlock.flowTo = len(ops.blocks) + 1
		ops.appendBlock()
	}
}

func (ops *OpStream) appendBlock() {
	ops.startPcToBlock[ops.currBlock.startPc] = len(ops.blocks)
	ops.currBlock.args = ops.currentArgs
	ops.currBlock.returns = ops.typeStack
	ops.currBlock.endPc = ops.pcIndex
	ops.currBlock.linesArgsNeeded = ops.stackSourceLines
	ops.blocks = append(ops.blocks, ops.currBlock)
	ops.typeStack = nil
	ops.stackSourceLines = nil
	ops.currentArgs = nil
	ops.currBlock = basicBlock{startPc: ops.pending.Len()}
}

func doActFunc(ops *OpStream, spec *OpSpec, immediates []string, args, returns StackTypes) {
	for round := 0; round < len(ops.currBlock.valStacks); round++ {
		toAppend := make([]StackKnowledge, len(returns))
		if spec.Details.actFunc != nil {
			toAppend = spec.Details.actFunc(ops, spec, immediates, round)
		}
		knowledgeLeft := len(ops.currBlock.valStacks[round]) - len(args)
		if knowledgeLeft < 0 {
			ops.currBlock.valStacks[round] = nil
		} else {
			ops.currBlock.valStacks[round] = ops.currBlock.valStacks[round][:knowledgeLeft]
		}
		ops.currBlock.valStacks[round] = append(ops.currBlock.valStacks[round], toAppend...)
	}
}

func equals(a []int, b []int) bool {
	if len(a) != len(b) {
		return false
	}
	for i := range a {
		if a[i] != b[i] {
			return false
		}
	}
	return true
}

func checkType(ops *OpStream, typeStack StackTypes, expected StackTypes) (StackTypes, bool) {
	typeLeft := len(typeStack) - len(expected)
	if typeLeft < 0 {
		ops.error("Type error")
		return nil, false
	}
	top := typeStack[typeLeft:]
	for i := range top {
		if top[i] != StackAny && expected[i] != StackAny {
			if top[i] != expected[i] {
				ops.error("Type Error")
				return nil, false
			}
		}
	}
	return typeStack[0:typeLeft], true
}

func findBugs(ops *OpStream, round int, typeStack StackTypes, blockNum int, callStack []int) {
	if ops.Errors != nil {
		return
	}
	if blockNum < 0 {
		if blockNum == exiting {
			ops.error("Terminated with success status despite bad values")
		}
		return
	}
	for _, v := range ops.blocks[blockNum].visited {
		if equals(v, callStack) {
			return
		}
	}
	ops.blocks[blockNum].visited = append(ops.blocks[blockNum].visited, callStack)
	remaining, ok := checkType(ops, typeStack, ops.blocks[blockNum].Args)
	if !ok {
		return
	}
	typeStack = append(remaining, ops.blocks[blockNum].Returns...)
	if ops.blocks[blockNum].callSubs {
		callStack = append(callStack, blockNum)
		findBugs(ops, round, typeStack, ops.blocks[blockNum].jumpTo, callStack)
	} else if ops.blocks[blockNum].jumpTo == subRets {
		if len(callStack) < 0 {
			ops.error("Callstack not long enough")
			return
		}
		findBugs(ops, round, typeStack, callStack[len(callStack)-1], callStack[0:len(callStack)-1])
	} else if ops.blocks[blockNum].jumpTo == erroring || ops.blocks[blockNum].jumpInstructions[round] == err {
		return
	} else if ops.blocks[blockNum].jumpInstructions[round] == jump {
		findBugs(ops, round, typeStack, ops.blocks[blockNum].jumpTo, callStack)
	} else if ops.blocks[blockNum].jumpInstructions[round] == flow {
		findBugs(ops, round, typeStack, ops.blocks[blockNum].flowTo, callStack)
	} else {
		findBugs(ops, round, typeStack, ops.blocks[blockNum].jumpTo, callStack)
		findBugs(ops, round, typeStack, ops.blocks[blockNum].flowTo, callStack)
	}
}

type visit []int

// assemble reads text from an input and accumulates the program
func (ops *OpStream) assemble(fin io.Reader) error {
	if ops.Version > LogicVersion && ops.Version != assemblerNoVersion {
		return ops.errorf("Can not assemble version %d", ops.Version)
	}
	scanner := bufio.NewScanner(fin)
	justAddedBlock := false
	ops.currBlock = basicBlock{startPc: 0}
	ops.startPcToBlock = make(map[int]int)
	ops.sourceLine = 0
	ops.pcIndex = 0
	for scanner.Scan() {
		ops.sourceLine++
		line := scanner.Text()
		if len(line) == 0 {
			ops.trace("%d: 0 line\n", ops.sourceLine)
			continue
		}
		if strings.HasPrefix(line, "//") {
			ops.trace("%d: // line\n", ops.sourceLine)
			continue
		}
		if strings.HasPrefix(line, "#pragma") {
			ops.trace("%d: #pragma line\n", ops.sourceLine)
			ops.pragma(line)
			continue
		}
		fields := fieldsFromLine(line)
		if len(fields) == 0 {
			ops.trace("%d: no fields\n", ops.sourceLine)
			continue
		}
		// we're about to begin processing opcodes, so fix the Version
		if ops.Version == assemblerNoVersion {
			ops.Version = AssemblerDefaultVersion
		}
		opstring := fields[0]

		if opstring[len(opstring)-1] == ':' {
			ops.createLabel(opstring[:len(opstring)-1])
			fields = fields[1:]
			if len(fields) == 0 {
				ops.blockLabel()
				justAddedBlock = true
				// There was a label, not need to ops.trace this
				continue
			}
			opstring = fields[0]
		}
		ops.pcIndex = ops.pending.Len()
		spec, ok := OpsByName[ops.Version][opstring]
		if !ok {
			spec, ok = keywords[opstring]
			if spec.Version > 1 && spec.Version > ops.Version {
				ok = false
			}
		}
		if ok {
			ops.trace("%3d: %s\t", ops.sourceLine, opstring)
			ops.RecordSourceLine()
			if spec.Modes == runModeApplication {
				ops.HasStatefulOps = true
			}
			args, returns := spec.Args, spec.Returns
			if spec.Details.typeFunc != nil {
				args, returns = spec.Details.typeFunc(ops, fields[1:])
			}
			if !ops.disableTypeCheck {
				ops.checkStack(args, returns, fields)
			}
			spec.asm(ops, &spec, fields[1:])
<<<<<<< HEAD
			if ops.Errors == nil {
				doActFunc(ops, &spec, fields[1:], args, returns)
			}
=======
>>>>>>> ebeac2ee
			if spec.Details.jumpFunc != nil {
				spec.Details.jumpFunc(ops)
				justAddedBlock = true
			} else {
				justAddedBlock = false
			}
			ops.trace("\n")
			continue
		}
		// unknown opcode, let's report a good error if version problem
		spec, ok = OpsByName[AssemblerMaxVersion][opstring]
		if !ok {
			spec, ok = keywords[opstring]
		}
		if ok {
			ops.errorf("%s opcode was introduced in TEAL v%d", opstring, spec.Version)
		} else {
			ops.errorf("unknown opcode: %s", opstring)
		}
	}
	if !justAddedBlock {
		ops.currBlock.jumpTo = nowhere
		ops.currBlock.flowTo = exiting
		ops.appendBlock()
	}
	ops.fixJumpsAndFlows()

	// backward compatibility: do not allow jumps behind last instruction in TEAL v1
	if ops.Version <= 1 {
		for label, dest := range ops.labels {
			if dest == ops.pending.Len() {
				ops.errorf("label %#v is too far away", label)
			}
		}
	}

	for round := 0; round < len(ops.blocks[0].valStacks); round++ {
		findBugs(ops, 0)
	}

	if ops.Version >= optimizeConstantsEnabledVersion {
		ops.optimizeIntcBlock()
		ops.optimizeBytecBlock()
	}

	// TODO: warn if expected resulting stack is not len==1 ?
	ops.resolveLabels()
	program := ops.prependCBlocks()
	if ops.Errors != nil {
		l := len(ops.Errors)
		if l == 1 {
			return errors.New("1 error")
		}
		return fmt.Errorf("%d errors", l)
	}
	ops.Program = program
	return nil
}

func (ops *OpStream) pragma(line string) error {
	fields := strings.Split(line, " ")
	if fields[0] != "#pragma" {
		return ops.errorf("invalid syntax: %s", fields[0])
	}
	if len(fields) < 2 {
		return ops.error("empty pragma")
	}
	key := fields[1]
	switch key {
	case "version":
		if len(fields) < 3 {
			return ops.error("no version value")
		}
		value := fields[2]
		var ver uint64
		if ops.pending.Len() > 0 {
			return ops.error("#pragma version is only allowed before instructions")
		}
		ver, err := strconv.ParseUint(value, 0, 64)
		if err != nil {
			return ops.errorf("bad #pragma version: %#v", value)
		}
		if ver < 1 || ver > AssemblerMaxVersion {
			return ops.errorf("unsupported version: %d", ver)
		}

		// We initialize Version with assemblerNoVersion as a marker for
		// non-specified version because version 0 is valid
		// version for TEAL v1.
		if ops.Version == assemblerNoVersion {
			ops.Version = ver
		} else if ops.Version != ver {
			return ops.errorf("version mismatch: assembling v%d with v%d assembler", ver, ops.Version)
		} else {
			// ops.Version is already correct, or needed to be upped.
		}
		return nil
	case "disable":
		if len(fields) < 3 {
			return ops.error("No disable value(s)")
		}
		for i := 2; i < len(fields); i++ {
			switch fields[i] {
			case "typecheck":
				ops.disableTypeCheck = true
			default:
				return ops.errorf("No such disable field: %s", fields[i])
			}
		}
		return nil
	default:
		return ops.errorf("unsupported pragma directive: %#v", key)
	}
}

func (ops *OpStream) resolveLabels() {
	saved := ops.sourceLine
	raw := ops.pending.Bytes()
	reported := make(map[string]bool)
	for _, lr := range ops.labelReferences {
		ops.sourceLine = lr.sourceLine
		dest, ok := ops.labels[lr.label]
		if !ok {
			if !reported[lr.label] {
				ops.errorf("reference to undefined label %#v", lr.label)
			}
			reported[lr.label] = true
			continue
		}
		// all branch instructions (currently) are opcode byte and 2 offset bytes, and the destination is relative to the next pc as if the branch was a no-op
		naturalPc := lr.position + 3
		if ops.Version < backBranchEnabledVersion && dest < naturalPc {
			ops.errorf("label %#v is a back reference, back jump support was introduced in TEAL v4", lr.label)
			continue
		}
		jump := dest - naturalPc
		if jump > 0x7fff {
			ops.errorf("label %#v is too far away", lr.label)
			continue
		}
		raw[lr.position+1] = uint8(jump >> 8)
		raw[lr.position+2] = uint8(jump & 0x0ff)
	}
	ops.pending = *bytes.NewBuffer(raw)
	ops.sourceLine = saved
}

// AssemblerDefaultVersion what version of code do we emit by default
// AssemblerDefaultVersion is set to 1 on puprose
// to prevent accidental building of v1 official templates with version 2
// because these templates are not aware of rekeying.
const AssemblerDefaultVersion = 1

// AssemblerMaxVersion is a maximum supported assembler version
const AssemblerMaxVersion = LogicVersion
const assemblerNoVersion = (^uint64(0))

// replaceBytes returns a slice that is the same as s, except the range starting
// at index with length originalLen is replaced by newBytes. The returned slice
// may be the same as s, or it may be a new slice
func replaceBytes(s []byte, index, originalLen int, newBytes []byte) []byte {
	prefix := s[:index]
	suffix := s[index+originalLen:]

	// if we can fit the new bytes into the existing slice, no need to create a
	// new one
	if len(newBytes) <= originalLen {
		copy(s[index:], newBytes)
		copy(s[index+len(newBytes):], suffix)
		return s[:len(s)+len(newBytes)-originalLen]
	}

	replaced := make([]byte, len(prefix)+len(newBytes)+len(suffix))
	copy(replaced, prefix)
	copy(replaced[index:], newBytes)
	copy(replaced[index+len(newBytes):], suffix)

	return replaced
}

// optimizeIntcBlock rewrites the existing intcblock and the ops that reference
// it to reduce code size. This is achieved by ordering the intcblock from most
// frequently referenced constants to least frequently referenced, since the
// first 4 constant can use the intc_X ops to save space. Additionally, any
// ints with a reference of 1 are taken out of the intcblock and instead created
// with the pushint op.
//
// This function only optimizes constants introduces by the int pseudo-op, not
// preexisting intcblocks in the code.
func (ops *OpStream) optimizeIntcBlock() error {
	if ops.hasIntcBlock {
		// don't optimize an existing intcblock, only int pseudo-ops
		return nil
	}

	constBlock := make([]interface{}, len(ops.intc))
	for i, value := range ops.intc {
		constBlock[i] = value
	}

	constRefs := make([]constReference, len(ops.intcRefs))
	for i, ref := range ops.intcRefs {
		constRefs[i] = ref
	}

	// remove all intcRefs here so that optimizeConstants does not alter them
	// when it fixes indexes into ops.pending
	ops.intcRefs = nil

	optimizedIntc, err := ops.optimizeConstants(constRefs, constBlock)

	if err != nil {
		return err
	}

	ops.intc = make([]uint64, len(optimizedIntc))
	for i, value := range optimizedIntc {
		ops.intc[i] = value.(uint64)
	}

	return nil
}

// optimizeBytecBlock rewrites the existing bytecblock and the ops that
// reference it to reduce code size. This is achieved by ordering the bytecblock
// from most frequently referenced constants to least frequently referenced,
// since the first 4 constant can use the bytec_X ops to save space.
// Additionally, any bytes with a reference of 1 are taken out of the bytecblock
// and instead created with the pushbytes op.
//
// This function only optimizes constants introduces by the byte or addr
// pseudo-ops, not preexisting bytecblocks in the code.
func (ops *OpStream) optimizeBytecBlock() error {
	if ops.hasBytecBlock {
		// don't optimize an existing bytecblock, only byte/addr pseudo-ops
		return nil
	}

	constBlock := make([]interface{}, len(ops.bytec))
	for i, value := range ops.bytec {
		constBlock[i] = value
	}

	constRefs := make([]constReference, len(ops.bytecRefs))
	for i, ref := range ops.bytecRefs {
		constRefs[i] = ref
	}

	// remove all bytecRefs here so that optimizeConstants does not alter them
	// when it fixes indexes into ops.pending
	ops.bytecRefs = nil

	optimizedBytec, err := ops.optimizeConstants(constRefs, constBlock)

	if err != nil {
		return err
	}

	ops.bytec = make([][]byte, len(optimizedBytec))
	for i, value := range optimizedBytec {
		ops.bytec[i] = value.([]byte)
	}

	return nil
}

// optimizeConstants optimizes a given constant block and the ops that reference
// it to reduce code size. This is achieved by ordering the constant block from
// most frequently referenced constants to least frequently referenced, since
// the first 4 constant can use a special opcode to save space. Additionally,
// any constants with a reference of 1 are taken out of the constant block and
// instead referenced with an immediate op.
func (ops *OpStream) optimizeConstants(refs []constReference, constBlock []interface{}) (optimizedConstBlock []interface{}, err error) {
	type constFrequency struct {
		value interface{}
		freq  int
	}

	freqs := make([]constFrequency, len(constBlock))

	for i, value := range constBlock {
		freqs[i].value = value
	}

	for _, ref := range refs {
		found := false
		for i := range freqs {
			if ref.valueEquals(freqs[i].value) {
				freqs[i].freq++
				found = true
				break
			}
		}
		if !found {
			err = ops.lineErrorf(ops.OffsetToLine[ref.getPosition()], "Value not found in constant block: %v", ref.getValue())
			return
		}
	}

	for _, f := range freqs {
		if f.freq == 0 {
			err = ops.errorf("Member of constant block is not used: %v", f.value)
			return
		}
	}

	// sort values by greatest to smallest frequency
	// since we're using a stable sort, constants with the same frequency
	// will retain their current ordering (i.e. first referenced, first in constant block)
	sort.SliceStable(freqs, func(i, j int) bool {
		return freqs[i].freq > freqs[j].freq
	})

	// sort refs from last to first
	// this way when we iterate through them and potentially change the size of the assembled
	// program, the later positions will not affect the indexes of the earlier positions
	sort.Slice(refs, func(i, j int) bool {
		return refs[i].getPosition() > refs[j].getPosition()
	})

	raw := ops.pending.Bytes()
	for _, ref := range refs {
		singleton := false
		newIndex := -1
		for i, f := range freqs {
			if ref.valueEquals(f.value) {
				singleton = f.freq == 1
				newIndex = i
				break
			}
		}
		if newIndex == -1 {
			return nil, ops.lineErrorf(ops.OffsetToLine[ref.getPosition()], "Value not found in constant block: %v", ref.getValue())
		}

		newBytes := ref.makeNewReference(ops, singleton, newIndex)
		var currentBytesLen int
		currentBytesLen, err = ref.length(ops, raw)
		if err != nil {
			return
		}

		positionDelta := len(newBytes) - currentBytesLen
		position := ref.getPosition()
		raw = replaceBytes(raw, position, currentBytesLen, newBytes)

		// update all indexes into ops.pending that have been shifted by the above line

		for i := range ops.intcRefs {
			if ops.intcRefs[i].position > position {
				ops.intcRefs[i].position += positionDelta
			}
		}

		for i := range ops.bytecRefs {
			if ops.bytecRefs[i].position > position {
				ops.bytecRefs[i].position += positionDelta
			}
		}

		for label := range ops.labels {
			if ops.labels[label] > position {
				ops.labels[label] += positionDelta
			}
		}

		for i := range ops.labelReferences {
			if ops.labelReferences[i].position > position {
				ops.labelReferences[i].position += positionDelta
			}
		}

		fixedOffsetsToLine := make(map[int]int, len(ops.OffsetToLine))
		for pos, sourceLine := range ops.OffsetToLine {
			if pos > position {
				fixedOffsetsToLine[pos+positionDelta] = sourceLine
			} else {
				fixedOffsetsToLine[pos] = sourceLine
			}
		}
		ops.OffsetToLine = fixedOffsetsToLine
	}

	ops.pending = *bytes.NewBuffer(raw)

	optimizedConstBlock = make([]interface{}, 0)
	for _, f := range freqs {
		if f.freq == 1 {
			break
		}
		optimizedConstBlock = append(optimizedConstBlock, f.value)
	}

	return
}

// prependCBlocks completes the assembly by inserting cblocks if needed.
func (ops *OpStream) prependCBlocks() []byte {
	var scratch [binary.MaxVarintLen64]byte
	prebytes := bytes.Buffer{}
	vlen := binary.PutUvarint(scratch[:], ops.GetVersion())
	prebytes.Write(scratch[:vlen])
	if len(ops.intc) > 0 && !ops.hasIntcBlock {
		prebytes.WriteByte(0x20) // intcblock
		vlen := binary.PutUvarint(scratch[:], uint64(len(ops.intc)))
		prebytes.Write(scratch[:vlen])
		for _, iv := range ops.intc {
			vlen = binary.PutUvarint(scratch[:], iv)
			prebytes.Write(scratch[:vlen])
		}
	}
	if len(ops.bytec) > 0 && !ops.hasBytecBlock {
		prebytes.WriteByte(0x26) // bytecblock
		vlen := binary.PutUvarint(scratch[:], uint64(len(ops.bytec)))
		prebytes.Write(scratch[:vlen])
		for _, bv := range ops.bytec {
			vlen = binary.PutUvarint(scratch[:], uint64(len(bv)))
			prebytes.Write(scratch[:vlen])
			prebytes.Write(bv)
		}
	}

	pbl := prebytes.Len()
	outl := ops.pending.Len()
	out := make([]byte, pbl+outl)
	pl, err := prebytes.Read(out)
	if pl != pbl || err != nil {
		ops.errorf("wat: %d prebytes, %d to buffer? err=%w", pbl, pl, err)
		return nil
	}
	ol, err := ops.pending.Read(out[pl:])
	if ol != outl || err != nil {
		ops.errorf("%d program bytes but %d to buffer. err=%w", outl, ol, err)
		return nil
	}

	// fixup offset to line mapping
	newOffsetToLine := make(map[int]int, len(ops.OffsetToLine))
	for o, l := range ops.OffsetToLine {
		newOffsetToLine[o+pbl] = l
	}
	ops.OffsetToLine = newOffsetToLine

	return out
}

func (ops *OpStream) error(problem interface{}) error {
	return ops.lineError(ops.sourceLine, problem)
}

func (ops *OpStream) lineError(line int, problem interface{}) error {
	var le *lineError
	switch p := problem.(type) {
	case string:
		le = &lineError{Line: line, Err: errors.New(p)}
	case error:
		le = &lineError{Line: line, Err: p}
	default:
		le = &lineError{Line: line, Err: fmt.Errorf("%#v", p)}
	}
	ops.Errors = append(ops.Errors, le)
	return le
}

func (ops *OpStream) errorf(format string, a ...interface{}) error {
	return ops.error(fmt.Errorf(format, a...))
}

func (ops *OpStream) lineErrorf(line int, format string, a ...interface{}) error {
	return ops.lineError(line, fmt.Errorf(format, a...))
}

func (ops *OpStream) warn(problem interface{}) error {
	var le *lineError
	switch p := problem.(type) {
	case string:
		le = &lineError{Line: ops.sourceLine, Err: errors.New(p)}
	case error:
		le = &lineError{Line: ops.sourceLine, Err: p}
	default:
		le = &lineError{Line: ops.sourceLine, Err: fmt.Errorf("%#v", p)}
	}
	warning := fmt.Errorf("warning: %w", le)
	ops.Warnings = append(ops.Warnings, warning)
	return warning
}
func (ops *OpStream) warnf(format string, a ...interface{}) error {
	return ops.warn(fmt.Errorf(format, a...))
}

// ReportProblems issues accumulated warnings and errors to stderr.
func (ops *OpStream) ReportProblems(fname string) {
	for i, e := range ops.Errors {
		if i > 9 {
			break
		}
		fmt.Fprintf(os.Stderr, "%s: %s\n", fname, e)
	}
	for i, w := range ops.Warnings {
		if i > 9 {
			break
		}
		fmt.Fprintf(os.Stderr, "%s: %s\n", fname, w)
	}
}

// AssembleString takes an entire program in a string and assembles it to bytecode using AssemblerDefaultVersion
func AssembleString(text string) (*OpStream, error) {
	return AssembleStringWithVersion(text, assemblerNoVersion)
}

// AssembleStringWithVersion takes an entire program in a string and
// assembles it to bytecode using the assembler version specified.  If
// version is assemblerNoVersion it uses #pragma version or fallsback
// to AssemblerDefaultVersion.  OpStream is returned to allow access
// to warnings, (multiple) errors, or the PC to source line mapping.
// Note that AssemblerDefaultVersion is not the latest supported version,
// and therefore we might need to pass in explicitly a higher version.
func AssembleStringWithVersion(text string, version uint64) (*OpStream, error) {
	sr := strings.NewReader(text)
	ops := OpStream{Version: version}
	err := ops.assemble(sr)
	return &ops, err
}

type disassembleState struct {
	program []byte
	pc      int
	out     io.Writer

	numericTargets bool
	labelCount     int
	pendingLabels  map[int]string

	nextpc int
	err    error

	intc  []uint64
	bytec [][]byte
}

func (dis *disassembleState) putLabel(label string, target int) {
	if dis.pendingLabels == nil {
		dis.pendingLabels = make(map[int]string)
	}
	dis.pendingLabels[target] = label
}

func (dis *disassembleState) outputLabelIfNeeded() (err error) {
	if label, hasLabel := dis.pendingLabels[dis.pc]; hasLabel {
		_, err = fmt.Fprintf(dis.out, "%s:\n", label)
	}
	return
}

type disassembleFunc func(dis *disassembleState, spec *OpSpec) (string, error)

// Basic disasemble, and extra bytes of opcode are decoded as bytes integers.
func disDefault(dis *disassembleState, spec *OpSpec) (string, error) {
	lastIdx := dis.pc + spec.Details.Size - 1
	if len(dis.program) <= lastIdx {
		missing := lastIdx - len(dis.program) + 1
		return "", fmt.Errorf("unexpected %s opcode end: missing %d bytes", spec.Name, missing)
	}
	dis.nextpc = dis.pc + spec.Details.Size
	out := spec.Name
	for s := 1; s < spec.Details.Size; s++ {
		b := uint(dis.program[dis.pc+s])
		out += fmt.Sprintf(" %d", b)
	}
	return out, nil
}

var errShortIntcblock = errors.New("intcblock ran past end of program")
var errTooManyIntc = errors.New("intcblock with too many items")

func parseIntcblock(program []byte, pc int) (intc []uint64, nextpc int, err error) {
	pos := pc + 1
	numInts, bytesUsed := binary.Uvarint(program[pos:])
	if bytesUsed <= 0 {
		err = fmt.Errorf("could not decode int const block size at pc=%d", pos)
		return
	}
	pos += bytesUsed
	if numInts > uint64(len(program)) {
		err = errTooManyIntc
		return
	}
	intc = make([]uint64, numInts)
	for i := uint64(0); i < numInts; i++ {
		if pos >= len(program) {
			err = errShortIntcblock
			return
		}
		intc[i], bytesUsed = binary.Uvarint(program[pos:])
		if bytesUsed <= 0 {
			err = fmt.Errorf("could not decode int const[%d] at pc=%d", i, pos)
			return
		}
		pos += bytesUsed
	}
	nextpc = pos
	return
}

func checkIntConstBlock(cx *evalContext) error {
	pos := cx.pc + 1
	numInts, bytesUsed := binary.Uvarint(cx.program[pos:])
	if bytesUsed <= 0 {
		return fmt.Errorf("could not decode int const block size at pc=%d", pos)
	}
	pos += bytesUsed
	if numInts > uint64(len(cx.program)) {
		return errTooManyIntc
	}
	//intc = make([]uint64, numInts)
	for i := uint64(0); i < numInts; i++ {
		if pos >= len(cx.program) {
			return errShortIntcblock
		}
		_, bytesUsed = binary.Uvarint(cx.program[pos:])
		if bytesUsed <= 0 {
			return fmt.Errorf("could not decode int const[%d] at pc=%d", i, pos)
		}
		pos += bytesUsed
	}
	cx.nextpc = pos
	return nil
}

var errShortBytecblock = errors.New("bytecblock ran past end of program")
var errTooManyItems = errors.New("bytecblock with too many items")

func parseBytecBlock(program []byte, pc int) (bytec [][]byte, nextpc int, err error) {
	pos := pc + 1
	numItems, bytesUsed := binary.Uvarint(program[pos:])
	if bytesUsed <= 0 {
		err = fmt.Errorf("could not decode []byte const block size at pc=%d", pos)
		return
	}
	pos += bytesUsed
	if numItems > uint64(len(program)) {
		err = errTooManyItems
		return
	}
	bytec = make([][]byte, numItems)
	for i := uint64(0); i < numItems; i++ {
		if pos >= len(program) {
			err = errShortBytecblock
			return
		}
		itemLen, bytesUsed := binary.Uvarint(program[pos:])
		if bytesUsed <= 0 {
			err = fmt.Errorf("could not decode []byte const[%d] at pc=%d", i, pos)
			return
		}
		pos += bytesUsed
		if pos >= len(program) {
			err = errShortBytecblock
			return
		}
		end := uint64(pos) + itemLen
		if end > uint64(len(program)) || end < uint64(pos) {
			err = errShortBytecblock
			return
		}
		bytec[i] = program[pos : pos+int(itemLen)]
		pos += int(itemLen)
	}
	nextpc = pos
	return
}

func checkByteConstBlock(cx *evalContext) error {
	pos := cx.pc + 1
	numItems, bytesUsed := binary.Uvarint(cx.program[pos:])
	if bytesUsed <= 0 {
		return fmt.Errorf("could not decode []byte const block size at pc=%d", pos)
	}
	pos += bytesUsed
	if numItems > uint64(len(cx.program)) {
		return errTooManyItems
	}
	//bytec = make([][]byte, numItems)
	for i := uint64(0); i < numItems; i++ {
		if pos >= len(cx.program) {
			return errShortBytecblock
		}
		itemLen, bytesUsed := binary.Uvarint(cx.program[pos:])
		if bytesUsed <= 0 {
			return fmt.Errorf("could not decode []byte const[%d] at pc=%d", i, pos)
		}
		pos += bytesUsed
		if pos >= len(cx.program) {
			return errShortBytecblock
		}
		end := uint64(pos) + itemLen
		if end > uint64(len(cx.program)) || end < uint64(pos) {
			return errShortBytecblock
		}
		//bytec[i] = program[pos : pos+int(itemLen)]
		pos += int(itemLen)
	}
	cx.nextpc = pos
	return nil
}

func disIntcblock(dis *disassembleState, spec *OpSpec) (string, error) {
	intc, nextpc, err := parseIntcblock(dis.program, dis.pc)
	if err != nil {
		return "", err
	}
	dis.nextpc = nextpc
	out := spec.Name
	for _, iv := range intc {
		dis.intc = append(dis.intc, iv)
		out += fmt.Sprintf(" %d", iv)
	}
	return out, nil
}

func disIntc(dis *disassembleState, spec *OpSpec) (string, error) {
	lastIdx := dis.pc + spec.Details.Size - 1
	if len(dis.program) <= lastIdx {
		missing := lastIdx - len(dis.program) + 1
		return "", fmt.Errorf("unexpected %s opcode end: missing %d bytes", spec.Name, missing)
	}
	dis.nextpc = dis.pc + spec.Details.Size
	var suffix string
	var b int
	switch spec.Opcode {
	case 0x22:
		suffix = "_0"
		b = 0
	case 0x23:
		suffix = "_1"
		b = 1
	case 0x24:
		suffix = "_2"
		b = 2
	case 0x25:
		suffix = "_3"
		b = 3
	case 0x21:
		b = int(dis.program[dis.pc+1])
		suffix = fmt.Sprintf(" %d", b)
	default:
		return "", fmt.Errorf("disIntc on %v", spec)
	}
	if b < len(dis.intc) {
		return fmt.Sprintf("intc%s // %d", suffix, dis.intc[b]), nil
	}
	return fmt.Sprintf("intc%s", suffix), nil
}

func disBytecblock(dis *disassembleState, spec *OpSpec) (string, error) {
	bytec, nextpc, err := parseBytecBlock(dis.program, dis.pc)
	if err != nil {
		return "", err
	}
	dis.nextpc = nextpc
	out := spec.Name
	for _, bv := range bytec {
		dis.bytec = append(dis.bytec, bv)
		out += fmt.Sprintf(" 0x%s", hex.EncodeToString(bv))
	}
	return out, nil
}

func allPrintableASCII(bytes []byte) bool {
	for _, b := range bytes {
		if b < 32 || b > 126 {
			return false
		}
	}
	return true
}
func guessByteFormat(bytes []byte) string {
	var short basics.Address

	if len(bytes) == len(short) {
		copy(short[:], bytes[:])
		return fmt.Sprintf("addr %s", short.String())
	}
	if allPrintableASCII(bytes) {
		return fmt.Sprintf("%#v", string(bytes))
	}
	return "0x" + hex.EncodeToString(bytes)
}

func disBytec(dis *disassembleState, spec *OpSpec) (string, error) {
	lastIdx := dis.pc + spec.Details.Size - 1
	if len(dis.program) <= lastIdx {
		missing := lastIdx - len(dis.program) + 1
		return "", fmt.Errorf("unexpected %s opcode end: missing %d bytes", spec.Name, missing)
	}
	dis.nextpc = dis.pc + spec.Details.Size
	var suffix string
	var b int
	switch spec.Opcode {
	case 0x28:
		suffix = "_0"
		b = 0
	case 0x29:
		suffix = "_1"
		b = 1
	case 0x2a:
		suffix = "_2"
		b = 2
	case 0x2b:
		suffix = "_3"
		b = 3
	case 0x27:
		b = int(dis.program[dis.pc+1])
		suffix = fmt.Sprintf(" %d", b)
	}
	if b < len(dis.bytec) {
		return fmt.Sprintf("bytec%s // %s", suffix, guessByteFormat(dis.bytec[b])), nil
	}
	return fmt.Sprintf("bytec%s", suffix), nil
}

func disPushInt(dis *disassembleState, spec *OpSpec) (string, error) {
	pos := dis.pc + 1
	val, bytesUsed := binary.Uvarint(dis.program[pos:])
	if bytesUsed <= 0 {
		return "", fmt.Errorf("could not decode int at pc=%d", pos)
	}
	dis.nextpc = pos + bytesUsed
	return fmt.Sprintf("%s %d", spec.Name, val), nil
}
func checkPushInt(cx *evalContext) error {
	opPushInt(cx)
	return cx.err
}

func disPushBytes(dis *disassembleState, spec *OpSpec) (string, error) {
	pos := dis.pc + 1
	length, bytesUsed := binary.Uvarint(dis.program[pos:])
	if bytesUsed <= 0 {
		return "", fmt.Errorf("could not decode bytes length at pc=%d", pos)
	}
	pos += bytesUsed
	end := uint64(pos) + length
	if end > uint64(len(dis.program)) || end < uint64(pos) {
		return "", fmt.Errorf("pushbytes too long %d %d", end, pos)
	}
	bytes := dis.program[pos:end]
	dis.nextpc = int(end)
	return fmt.Sprintf("%s 0x%s // %s", spec.Name, hex.EncodeToString(bytes), guessByteFormat(bytes)), nil
}
func checkPushBytes(cx *evalContext) error {
	opPushBytes(cx)
	return cx.err
}

// This is also used to disassemble gtxns
func disTxn(dis *disassembleState, spec *OpSpec) (string, error) {
	lastIdx := dis.pc + 1
	if len(dis.program) <= lastIdx {
		missing := lastIdx - len(dis.program) + 1
		return "", fmt.Errorf("unexpected %s opcode end: missing %d bytes", spec.Name, missing)
	}
	dis.nextpc = dis.pc + 2
	txarg := dis.program[dis.pc+1]
	if int(txarg) >= len(TxnFieldNames) {
		return "", fmt.Errorf("invalid txn arg index %d at pc=%d", txarg, dis.pc)
	}
	return fmt.Sprintf("%s %s", spec.Name, TxnFieldNames[txarg]), nil
}

// This is also used to disassemble gtxnsa
func disTxna(dis *disassembleState, spec *OpSpec) (string, error) {
	lastIdx := dis.pc + 2
	if len(dis.program) <= lastIdx {
		missing := lastIdx - len(dis.program) + 1
		return "", fmt.Errorf("unexpected %s opcode end: missing %d bytes", spec.Name, missing)
	}
	dis.nextpc = dis.pc + 3
	txarg := dis.program[dis.pc+1]
	if int(txarg) >= len(TxnFieldNames) {
		return "", fmt.Errorf("invalid txn arg index %d at pc=%d", txarg, dis.pc)
	}
	arrayFieldIdx := dis.program[dis.pc+2]
	return fmt.Sprintf("%s %s %d", spec.Name, TxnFieldNames[txarg], arrayFieldIdx), nil
}

func disGtxn(dis *disassembleState, spec *OpSpec) (string, error) {
	lastIdx := dis.pc + 2
	if len(dis.program) <= lastIdx {
		missing := lastIdx - len(dis.program) + 1
		return "", fmt.Errorf("unexpected %s opcode end: missing %d bytes", spec.Name, missing)
	}
	dis.nextpc = dis.pc + 3
	gi := dis.program[dis.pc+1]
	txarg := dis.program[dis.pc+2]
	if int(txarg) >= len(TxnFieldNames) {
		return "", fmt.Errorf("invalid txn arg index %d at pc=%d", txarg, dis.pc)
	}
	return fmt.Sprintf("gtxn %d %s", gi, TxnFieldNames[txarg]), nil
}

func disGtxna(dis *disassembleState, spec *OpSpec) (string, error) {
	lastIdx := dis.pc + 3
	if len(dis.program) <= lastIdx {
		missing := lastIdx - len(dis.program) + 1
		return "", fmt.Errorf("unexpected %s opcode end: missing %d bytes", spec.Name, missing)
	}
	dis.nextpc = dis.pc + 4
	gi := dis.program[dis.pc+1]
	txarg := dis.program[dis.pc+2]
	if int(txarg) >= len(TxnFieldNames) {
		return "", fmt.Errorf("invalid txn arg index %d at pc=%d", txarg, dis.pc)
	}
	arrayFieldIdx := dis.program[dis.pc+3]
	return fmt.Sprintf("gtxna %d %s %d", gi, TxnFieldNames[txarg], arrayFieldIdx), nil
}

func disGlobal(dis *disassembleState, spec *OpSpec) (string, error) {
	lastIdx := dis.pc + 1
	if len(dis.program) <= lastIdx {
		missing := lastIdx - len(dis.program) + 1
		return "", fmt.Errorf("unexpected %s opcode end: missing %d bytes", spec.Name, missing)
	}
	dis.nextpc = dis.pc + 2
	garg := dis.program[dis.pc+1]
	if int(garg) >= len(GlobalFieldNames) {
		return "", fmt.Errorf("invalid global arg index %d at pc=%d", garg, dis.pc)
	}
	return fmt.Sprintf("%s %s", spec.Name, GlobalFieldNames[garg]), nil
}

func disBranch(dis *disassembleState, spec *OpSpec) (string, error) {
	lastIdx := dis.pc + 2
	if len(dis.program) <= lastIdx {
		missing := lastIdx - len(dis.program) + 1
		return "", fmt.Errorf("unexpected %s opcode end: missing %d bytes", spec.Name, missing)
	}

	dis.nextpc = dis.pc + 3
	offset := (uint(dis.program[dis.pc+1]) << 8) | uint(dis.program[dis.pc+2])
	target := int(offset) + dis.pc + 3
	if target > 0xffff {
		target -= 0x10000
	}
	var label string
	if dis.numericTargets {
		label = fmt.Sprintf("%d", target)
	} else {
		if known, ok := dis.pendingLabels[target]; ok {
			label = known
		} else {
			dis.labelCount++
			label = fmt.Sprintf("label%d", dis.labelCount)
			dis.putLabel(label, target)
		}
	}
	return fmt.Sprintf("%s %s", spec.Name, label), nil
}

func disAssetHolding(dis *disassembleState, spec *OpSpec) (string, error) {
	lastIdx := dis.pc + 1
	if len(dis.program) <= lastIdx {
		missing := lastIdx - len(dis.program) + 1
		return "", fmt.Errorf("unexpected %s opcode end: missing %d bytes", spec.Name, missing)
	}
	dis.nextpc = dis.pc + 2
	arg := dis.program[dis.pc+1]
	if int(arg) >= len(AssetHoldingFieldNames) {
		return "", fmt.Errorf("invalid asset holding arg index %d at pc=%d", arg, dis.pc)
	}
	return fmt.Sprintf("%s %s", spec.Name, AssetHoldingFieldNames[arg]), nil
}

func disAssetParams(dis *disassembleState, spec *OpSpec) (string, error) {
	lastIdx := dis.pc + 1
	if len(dis.program) <= lastIdx {
		missing := lastIdx - len(dis.program) + 1
		return "", fmt.Errorf("unexpected %s opcode end: missing %d bytes", spec.Name, missing)
	}
	dis.nextpc = dis.pc + 2
	arg := dis.program[dis.pc+1]
	if int(arg) >= len(AssetParamsFieldNames) {
		return "", fmt.Errorf("invalid asset params arg index %d at pc=%d", arg, dis.pc)
	}
	return fmt.Sprintf("%s %s", spec.Name, AssetParamsFieldNames[arg]), nil
}

func disAppParams(dis *disassembleState, spec *OpSpec) (string, error) {
	lastIdx := dis.pc + 1
	if len(dis.program) <= lastIdx {
		missing := lastIdx - len(dis.program) + 1
		return "", fmt.Errorf("unexpected %s opcode end: missing %d bytes", spec.Name, missing)
	}
	dis.nextpc = dis.pc + 2
	arg := dis.program[dis.pc+1]
	if int(arg) >= len(AppParamsFieldNames) {
		return "", fmt.Errorf("invalid app params arg index %d at pc=%d", arg, dis.pc)
	}
	return fmt.Sprintf("%s %s", spec.Name, AppParamsFieldNames[arg]), nil
}

type disInfo struct {
	pcOffset       []PCOffset
	hasStatefulOps bool
}

// disassembleInstrumented is like Disassemble, but additionally returns where
// each program counter value maps in the disassembly
func disassembleInstrumented(program []byte) (text string, ds disInfo, err error) {
	out := strings.Builder{}
	dis := disassembleState{program: program, out: &out}
	version, vlen := binary.Uvarint(program)
	if vlen <= 0 {
		fmt.Fprintf(dis.out, "// invalid version\n")
		text = out.String()
		return
	}
	if version > LogicVersion {
		fmt.Fprintf(dis.out, "// unsupported version %d\n", version)
		text = out.String()
		return
	}
	fmt.Fprintf(dis.out, "#pragma version %d\n", version)
	dis.pc = vlen
	for dis.pc < len(program) {
		err = dis.outputLabelIfNeeded()
		if err != nil {
			return
		}
		op := opsByOpcode[version][program[dis.pc]]
		if op.Modes == runModeApplication {
			ds.hasStatefulOps = true
		}
		if op.Name == "" {
			ds.pcOffset = append(ds.pcOffset, PCOffset{dis.pc, out.Len()})
			msg := fmt.Sprintf("invalid opcode %02x at pc=%d", program[dis.pc], dis.pc)
			out.WriteString(msg)
			out.WriteRune('\n')
			text = out.String()
			err = errors.New(msg)
			return
		}

		// ds.pcOffset tracks where in the output each opcode maps to assembly
		ds.pcOffset = append(ds.pcOffset, PCOffset{dis.pc, out.Len()})

		// Actually do the disassembly
		var line string
		line, err = op.dis(&dis, &op)
		if err != nil {
			return
		}
		out.WriteString(line)
		out.WriteRune('\n')
		dis.pc = dis.nextpc
	}
	err = dis.outputLabelIfNeeded()
	if err != nil {
		return
	}

	text = out.String()
	return
}

// Disassemble produces a text form of program bytes.
// AssembleString(Disassemble()) should result in the same program bytes.
func Disassemble(program []byte) (text string, err error) {
	text, _, err = disassembleInstrumented(program)
	return
}

// HasStatefulOps checks if the program has stateful opcodes
func HasStatefulOps(program []byte) (bool, error) {
	_, ds, err := disassembleInstrumented(program)
	return ds.hasStatefulOps, err
}<|MERGE_RESOLUTION|>--- conflicted
+++ resolved
@@ -1270,7 +1270,6 @@
 	return anys, returns
 }
 
-<<<<<<< HEAD
 func ZeroBytes() []byte {
 	return make([]byte, 32)
 }
@@ -1677,8 +1676,6 @@
 	return unknownKnowledge()
 }
 
-=======
->>>>>>> ebeac2ee
 // keywords handle parsing and assembling special asm language constructs like 'addr'
 // We use OpSpec here, but somewhat degenerate, since they don't have opcodes or eval functions
 var keywords = map[string]OpSpec{
@@ -1851,34 +1848,19 @@
 	erroring = -4
 )
 
-<<<<<<< HEAD
 type StackKnowledge struct {
 	valUint  uint64
 	valBytes []byte
 	valKnown bool
 }
 
-//A BasicBlock is a structure through which control can only flow in through start and out through end
-type BasicBlock struct {
-	startPc          int                //index into ops.pending.Bytes()
-	endPc            int                //Note this is the beginning of the last op in the block, somewhat unnecessary but we'll keep it for now
-	Args             []StackType        //What the block requires to be on top of the stack in order to complete
-	Returns          []StackType        //What the block net pushes to the stack
-	sourceErrors     []int              //Sourcelines for each entry in Args which is useful for listing sourcelines for errors
-	jumpTo           int                //Index into ops.blocks, where control can jump to out of the block, i.e. via a branch
-	flowTo           int                //Where control can flow to, i.e. the block immediately following a conditional branch
-	valStacks        [][]StackKnowledge //Keeps track of the different valStacks (we need one for each different scenario we run)
-	jumpInstructions []byte
-	callStacks       [][]int
-	callSubs         bool
-	visited          []visit
-}
-
-const blockDefault byte = 0x0
-const err byte = 0x1
-const jump byte = 0x2
-const flow byte = 0x3
-=======
+const (
+	blockDefualt = 0x0
+	err = 0x1
+	jump = 0x2
+	flow = 0x3
+)
+
 //A basicBlock is a structure through which control can only flow in through start and out through end
 type basicBlock struct {
 	startPc         int         //index into ops.pending.Bytes()
@@ -1888,8 +1870,12 @@
 	linesArgsNeeded []int       //Sourcelines for each entry in Args which is useful for listing sourcelines for errors
 	jumpTo          int         //Index into ops.blocks, where control can jump to out of the block, i.e. via a branch
 	flowTo          int         //Where control can flow to, i.e. the block immediately following a conditional branch
-}
->>>>>>> ebeac2ee
+	valStacks        [][]StackKnowledge //Keeps track of the different valStacks (we need one for each different scenario we run)
+	jumpInstructions []byte
+	callStacks       [][]int
+	callSubs         bool
+	visited          []visit
+}
 
 func (ops *OpStream) fixJumpsAndFlows() {
 	refCount := 0
@@ -2095,12 +2081,9 @@
 				ops.checkStack(args, returns, fields)
 			}
 			spec.asm(ops, &spec, fields[1:])
-<<<<<<< HEAD
 			if ops.Errors == nil {
 				doActFunc(ops, &spec, fields[1:], args, returns)
 			}
-=======
->>>>>>> ebeac2ee
 			if spec.Details.jumpFunc != nil {
 				spec.Details.jumpFunc(ops)
 				justAddedBlock = true
