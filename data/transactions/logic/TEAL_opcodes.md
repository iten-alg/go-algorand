# Opcodes

Ops have a 'cost' of 1 unless otherwise specified.


## err

- Encoding: 0x00
- Stack: ... &rarr; _exits_
- Fail immediately.

## sha256

- Encoding: 0x01
- Stack: ..., A: []byte &rarr; ..., []byte
- SHA256 hash of value A, yields [32]byte
- **Cost**:
    - 7 (v1)
    - 35 (since v2)

## keccak256

- Encoding: 0x02
- Stack: ..., A: []byte &rarr; ..., []byte
- Keccak256 hash of value A, yields [32]byte
- **Cost**:
    - 26 (v1)
    - 130 (since v2)

## sha512_256

- Encoding: 0x03
- Stack: ..., A: []byte &rarr; ..., []byte
- SHA512_256 hash of value A, yields [32]byte
- **Cost**:
    - 9 (v1)
    - 45 (since v2)

## ed25519verify

- Encoding: 0x04
- Stack: ..., A: []byte, B: []byte, C: []byte &rarr; ..., uint64
- for (data A, signature B, pubkey C) verify the signature of ("ProgData" || program_hash || data) against the pubkey => {0 or 1}
- **Cost**: 1900

The 32 byte public key is the last element on the stack, preceded by the 64 byte signature at the second-to-last element on the stack, preceded by the data which was signed at the third-to-last element on the stack.

## ecdsa_verify v

- Encoding: 0x05 {uint8 curve index}
- Stack: ..., A: []byte, B: []byte, C: []byte, D: []byte, E: []byte &rarr; ..., uint64
- for (data A, signature B, C and pubkey D, E) verify the signature of the data against the pubkey => {0 or 1}
- **Cost**:  Secp256k1=1700 Secp256r1=2500
- Availability: v5

`ECDSA` Curves:

| Index | Name | In | Notes |
| - | ------ | - | --------- |
| 0 | Secp256k1 |      | secp256k1 curve, used in Bitcoin |
| 1 | Secp256r1 | v7  | secp256r1 curve, NIST standard |


The 32 byte Y-component of a public key is the last element on the stack, preceded by X-component of a pubkey, preceded by S and R components of a signature, preceded by the data that is fifth element on the stack. All values are big-endian encoded. The signed data must be 32 bytes long, and signatures in lower-S form are only accepted.

## ecdsa_pk_decompress v

- Encoding: 0x06 {uint8 curve index}
- Stack: ..., A: []byte &rarr; ..., X: []byte, Y: []byte
- decompress pubkey A into components X, Y
- **Cost**:  Secp256k1=650 Secp256r1=2400
- Availability: v5

The 33 byte public key in a compressed form to be decompressed into X and Y (top) components. All values are big-endian encoded.

## ecdsa_pk_recover v

- Encoding: 0x07 {uint8 curve index}
- Stack: ..., A: []byte, B: uint64, C: []byte, D: []byte &rarr; ..., X: []byte, Y: []byte
- for (data A, recovery id B, signature C, D) recover a public key
- **Cost**: 2000
- Availability: v5

S (top) and R elements of a signature, recovery id and data (bottom) are expected on the stack and used to deriver a public key. All values are big-endian encoded. The signed data must be 32 bytes long.

## +

- Encoding: 0x08
- Stack: ..., A: uint64, B: uint64 &rarr; ..., uint64
- A plus B. Fail on overflow.

Overflow is an error condition which halts execution and fails the transaction. Full precision is available from `addw`.

## -

- Encoding: 0x09
- Stack: ..., A: uint64, B: uint64 &rarr; ..., uint64
- A minus B. Fail if B > A.

## /

- Encoding: 0x0a
- Stack: ..., A: uint64, B: uint64 &rarr; ..., uint64
- A divided by B (truncated division). Fail if B == 0.

`divmodw` is available to divide the two-element values produced by `mulw` and `addw`.

## *

- Encoding: 0x0b
- Stack: ..., A: uint64, B: uint64 &rarr; ..., uint64
- A times B. Fail on overflow.

Overflow is an error condition which halts execution and fails the transaction. Full precision is available from `mulw`.

## <

- Encoding: 0x0c
- Stack: ..., A: uint64, B: uint64 &rarr; ..., uint64
- A less than B => {0 or 1}

## >

- Encoding: 0x0d
- Stack: ..., A: uint64, B: uint64 &rarr; ..., uint64
- A greater than B => {0 or 1}

## <=

- Encoding: 0x0e
- Stack: ..., A: uint64, B: uint64 &rarr; ..., uint64
- A less than or equal to B => {0 or 1}

## >=

- Encoding: 0x0f
- Stack: ..., A: uint64, B: uint64 &rarr; ..., uint64
- A greater than or equal to B => {0 or 1}

## &&

- Encoding: 0x10
- Stack: ..., A: uint64, B: uint64 &rarr; ..., uint64
- A is not zero and B is not zero => {0 or 1}

## ||

- Encoding: 0x11
- Stack: ..., A: uint64, B: uint64 &rarr; ..., uint64
- A is not zero or B is not zero => {0 or 1}

## ==

- Encoding: 0x12
- Stack: ..., A, B &rarr; ..., uint64
- A is equal to B => {0 or 1}

## !=

- Encoding: 0x13
- Stack: ..., A, B &rarr; ..., uint64
- A is not equal to B => {0 or 1}

## !

- Encoding: 0x14
- Stack: ..., A: uint64 &rarr; ..., uint64
- A == 0 yields 1; else 0

## len

- Encoding: 0x15
- Stack: ..., A: []byte &rarr; ..., uint64
- yields length of byte value A

## itob

- Encoding: 0x16
- Stack: ..., A: uint64 &rarr; ..., []byte
- converts uint64 A to big-endian byte array, always of length 8

## btoi

- Encoding: 0x17
- Stack: ..., A: []byte &rarr; ..., uint64
- converts big-endian byte array A to uint64. Fails if len(A) > 8. Padded by leading 0s if len(A) < 8.

`btoi` fails if the input is longer than 8 bytes.

## %

- Encoding: 0x18
- Stack: ..., A: uint64, B: uint64 &rarr; ..., uint64
- A modulo B. Fail if B == 0.

## |

- Encoding: 0x19
- Stack: ..., A: uint64, B: uint64 &rarr; ..., uint64
- A bitwise-or B

## &

- Encoding: 0x1a
- Stack: ..., A: uint64, B: uint64 &rarr; ..., uint64
- A bitwise-and B

## ^

- Encoding: 0x1b
- Stack: ..., A: uint64, B: uint64 &rarr; ..., uint64
- A bitwise-xor B

## ~

- Encoding: 0x1c
- Stack: ..., A: uint64 &rarr; ..., uint64
- bitwise invert value A

## mulw

- Encoding: 0x1d
- Stack: ..., A: uint64, B: uint64 &rarr; ..., X: uint64, Y: uint64
- A times B as a 128-bit result in two uint64s. X is the high 64 bits, Y is the low

## addw

- Encoding: 0x1e
- Stack: ..., A: uint64, B: uint64 &rarr; ..., X: uint64, Y: uint64
- A plus B as a 128-bit result. X is the carry-bit, Y is the low-order 64 bits.
- Availability: v2

## divmodw

- Encoding: 0x1f
- Stack: ..., A: uint64, B: uint64, C: uint64, D: uint64 &rarr; ..., W: uint64, X: uint64, Y: uint64, Z: uint64
- W,X = (A,B / C,D); Y,Z = (A,B modulo C,D)
- **Cost**: 20
- Availability: v4

The notation J,K indicates that two uint64 values J and K are interpreted as a uint128 value, with J as the high uint64 and K the low.

## intcblock uint ...

- Encoding: 0x20 {varuint length} [{varuint value}, ...]
- Stack: ... &rarr; ...
- prepare block of uint64 constants for use by intc

`intcblock` loads following program bytes into an array of integer constants in the evaluator. These integer constants can be referred to by `intc` and `intc_*` which will push the value onto the stack. Subsequent calls to `intcblock` reset and replace the integer constants available to the script.

## intc i

- Encoding: 0x21 {uint8 int constant index}
- Stack: ... &rarr; ..., uint64
- Ith constant from intcblock

## intc_0

- Encoding: 0x22
- Stack: ... &rarr; ..., uint64
- constant 0 from intcblock

## intc_1

- Encoding: 0x23
- Stack: ... &rarr; ..., uint64
- constant 1 from intcblock

## intc_2

- Encoding: 0x24
- Stack: ... &rarr; ..., uint64
- constant 2 from intcblock

## intc_3

- Encoding: 0x25
- Stack: ... &rarr; ..., uint64
- constant 3 from intcblock

## bytecblock bytes ...

- Encoding: 0x26 {varuint length} [({varuint value length} bytes), ...]
- Stack: ... &rarr; ...
- prepare block of byte-array constants for use by bytec

`bytecblock` loads the following program bytes into an array of byte-array constants in the evaluator. These constants can be referred to by `bytec` and `bytec_*` which will push the value onto the stack. Subsequent calls to `bytecblock` reset and replace the bytes constants available to the script.

## bytec i

- Encoding: 0x27 {uint8 byte constant index}
- Stack: ... &rarr; ..., []byte
- Ith constant from bytecblock

## bytec_0

- Encoding: 0x28
- Stack: ... &rarr; ..., []byte
- constant 0 from bytecblock

## bytec_1

- Encoding: 0x29
- Stack: ... &rarr; ..., []byte
- constant 1 from bytecblock

## bytec_2

- Encoding: 0x2a
- Stack: ... &rarr; ..., []byte
- constant 2 from bytecblock

## bytec_3

- Encoding: 0x2b
- Stack: ... &rarr; ..., []byte
- constant 3 from bytecblock

## arg n

- Encoding: 0x2c {uint8 arg index N}
- Stack: ... &rarr; ..., []byte
- Nth LogicSig argument
- Mode: Signature

## arg_0

- Encoding: 0x2d
- Stack: ... &rarr; ..., []byte
- LogicSig argument 0
- Mode: Signature

## arg_1

- Encoding: 0x2e
- Stack: ... &rarr; ..., []byte
- LogicSig argument 1
- Mode: Signature

## arg_2

- Encoding: 0x2f
- Stack: ... &rarr; ..., []byte
- LogicSig argument 2
- Mode: Signature

## arg_3

- Encoding: 0x30
- Stack: ... &rarr; ..., []byte
- LogicSig argument 3
- Mode: Signature

## txn f

- Encoding: 0x31 {uint8 transaction field index}
- Stack: ... &rarr; ..., any
- field F of current transaction

`txn` Fields (see [transaction reference](https://developer.algorand.org/docs/reference/transactions/)):

| Index | Name | Type | In | Notes |
| - | ------ | -- | - | --------- |
| 0 | Sender | []byte |      | 32 byte address |
| 1 | Fee | uint64 |      | microalgos |
| 2 | FirstValid | uint64 |      | round number |
| 3 | FirstValidTime | uint64 | v7  | UNIX timestamp of block before txn.FirstValid. Fails if negative |
| 4 | LastValid | uint64 |      | round number |
| 5 | Note | []byte |      | Any data up to 1024 bytes |
| 6 | Lease | []byte |      | 32 byte lease value |
| 7 | Receiver | []byte |      | 32 byte address |
| 8 | Amount | uint64 |      | microalgos |
| 9 | CloseRemainderTo | []byte |      | 32 byte address |
| 10 | VotePK | []byte |      | 32 byte address |
| 11 | SelectionPK | []byte |      | 32 byte address |
| 12 | VoteFirst | uint64 |      | The first round that the participation key is valid. |
| 13 | VoteLast | uint64 |      | The last round that the participation key is valid. |
| 14 | VoteKeyDilution | uint64 |      | Dilution for the 2-level participation key |
| 15 | Type | []byte |      | Transaction type as bytes |
| 16 | TypeEnum | uint64 |      | Transaction type as integer |
| 17 | XferAsset | uint64 |      | Asset ID |
| 18 | AssetAmount | uint64 |      | value in Asset's units |
| 19 | AssetSender | []byte |      | 32 byte address. Moves asset from AssetSender if Sender is the Clawback address of the asset. |
| 20 | AssetReceiver | []byte |      | 32 byte address |
| 21 | AssetCloseTo | []byte |      | 32 byte address |
| 22 | GroupIndex | uint64 |      | Position of this transaction within an atomic transaction group. A stand-alone transaction is implicitly element 0 in a group of 1 |
| 23 | TxID | []byte |      | The computed ID for this transaction. 32 bytes. |
| 24 | ApplicationID | uint64 | v2  | ApplicationID from ApplicationCall transaction |
| 25 | OnCompletion | uint64 | v2  | ApplicationCall transaction on completion action |
| 27 | NumAppArgs | uint64 | v2  | Number of ApplicationArgs |
| 29 | NumAccounts | uint64 | v2  | Number of Accounts |
| 30 | ApprovalProgram | []byte | v2  | Approval program |
| 31 | ClearStateProgram | []byte | v2  | Clear state program |
| 32 | RekeyTo | []byte | v2  | 32 byte Sender's new AuthAddr |
| 33 | ConfigAsset | uint64 | v2  | Asset ID in asset config transaction |
| 34 | ConfigAssetTotal | uint64 | v2  | Total number of units of this asset created |
| 35 | ConfigAssetDecimals | uint64 | v2  | Number of digits to display after the decimal place when displaying the asset |
| 36 | ConfigAssetDefaultFrozen | uint64 | v2  | Whether the asset's slots are frozen by default or not, 0 or 1 |
| 37 | ConfigAssetUnitName | []byte | v2  | Unit name of the asset |
| 38 | ConfigAssetName | []byte | v2  | The asset name |
| 39 | ConfigAssetURL | []byte | v2  | URL |
| 40 | ConfigAssetMetadataHash | []byte | v2  | 32 byte commitment to unspecified asset metadata |
| 41 | ConfigAssetManager | []byte | v2  | 32 byte address |
| 42 | ConfigAssetReserve | []byte | v2  | 32 byte address |
| 43 | ConfigAssetFreeze | []byte | v2  | 32 byte address |
| 44 | ConfigAssetClawback | []byte | v2  | 32 byte address |
| 45 | FreezeAsset | uint64 | v2  | Asset ID being frozen or un-frozen |
| 46 | FreezeAssetAccount | []byte | v2  | 32 byte address of the account whose asset slot is being frozen or un-frozen |
| 47 | FreezeAssetFrozen | uint64 | v2  | The new frozen value, 0 or 1 |
| 49 | NumAssets | uint64 | v3  | Number of Assets |
| 51 | NumApplications | uint64 | v3  | Number of Applications |
| 52 | GlobalNumUint | uint64 | v3  | Number of global state integers in ApplicationCall |
| 53 | GlobalNumByteSlice | uint64 | v3  | Number of global state byteslices in ApplicationCall |
| 54 | LocalNumUint | uint64 | v3  | Number of local state integers in ApplicationCall |
| 55 | LocalNumByteSlice | uint64 | v3  | Number of local state byteslices in ApplicationCall |
| 56 | ExtraProgramPages | uint64 | v4  | Number of additional pages for each of the application's approval and clear state programs. An ExtraProgramPages of 1 means 2048 more total bytes, or 1024 for each program. |
| 57 | Nonparticipation | uint64 | v5  | Marks an account nonparticipating for rewards |
| 59 | NumLogs | uint64 | v5  | Number of Logs (only with `itxn` in v5). Application mode only |
| 60 | CreatedAssetID | uint64 | v5  | Asset ID allocated by the creation of an ASA (only with `itxn` in v5). Application mode only |
| 61 | CreatedApplicationID | uint64 | v5  | ApplicationID allocated by the creation of an application (only with `itxn` in v5). Application mode only |
| 62 | LastLog | []byte | v6  | The last message emitted. Empty bytes if none were emitted. Application mode only |
| 63 | StateProofPK | []byte | v6  | 64 byte state proof public key commitment |
| 65 | NumApprovalProgramPages | uint64 | v7  | Number of Approval Program pages |
| 67 | NumClearStateProgramPages | uint64 | v7  | Number of ClearState Program pages |


## global f

- Encoding: 0x32 {uint8 global field index}
- Stack: ... &rarr; ..., any
- global field F

`global` Fields:

| Index | Name | Type | In | Notes |
| - | ------ | -- | - | --------- |
| 0 | MinTxnFee | uint64 |      | microalgos |
| 1 | MinBalance | uint64 |      | microalgos |
| 2 | MaxTxnLife | uint64 |      | rounds |
| 3 | ZeroAddress | []byte |      | 32 byte address of all zero bytes |
| 4 | GroupSize | uint64 |      | Number of transactions in this atomic transaction group. At least 1 |
| 5 | LogicSigVersion | uint64 | v2  | Maximum supported version |
| 6 | Round | uint64 | v2  | Current round number. Application mode only. |
| 7 | LatestTimestamp | uint64 | v2  | Last confirmed block UNIX timestamp. Fails if negative. Application mode only. |
| 8 | CurrentApplicationID | uint64 | v2  | ID of current application executing. Application mode only. |
| 9 | CreatorAddress | []byte | v3  | Address of the creator of the current application. Application mode only. |
| 10 | CurrentApplicationAddress | []byte | v5  | Address that the current application controls. Application mode only. |
| 11 | GroupID | []byte | v5  | ID of the transaction group. 32 zero bytes if the transaction is not part of a group. |
| 12 | OpcodeBudget | uint64 | v6  | The remaining cost that can be spent by opcodes in this program. |
| 13 | CallerApplicationID | uint64 | v6  | The application ID of the application that called this application. 0 if this application is at the top-level. Application mode only. |
| 14 | CallerApplicationAddress | []byte | v6  | The application address of the application that called this application. ZeroAddress if this application is at the top-level. Application mode only. |


## gtxn t f

- Encoding: 0x33 {uint8 transaction group index} {uint8 transaction field index}
- Stack: ... &rarr; ..., any
- field F of the Tth transaction in the current group

for notes on transaction fields available, see `txn`. If this transaction is _i_ in the group, `gtxn i field` is equivalent to `txn field`.

## load i

- Encoding: 0x34 {uint8 position in scratch space to load from}
- Stack: ... &rarr; ..., any
- Ith scratch space value. All scratch spaces are 0 at program start.

## store i

- Encoding: 0x35 {uint8 position in scratch space to store to}
- Stack: ..., A &rarr; ...
- store A to the Ith scratch space

## txna f i

- Encoding: 0x36 {uint8 transaction field index} {uint8 transaction field array index}
- Stack: ... &rarr; ..., any
- Ith value of the array field F of the current transaction<br />`txna` can be called using `txn` with 2 immediates.
- Availability: v2

`txna` Fields (see [transaction reference](https://developer.algorand.org/docs/reference/transactions/)):

| Index | Name | Type | In | Notes |
| - | ------ | -- | - | --------- |
| 26 | ApplicationArgs | []byte | v2  | Arguments passed to the application in the ApplicationCall transaction |
| 28 | Accounts | []byte | v2  | Accounts listed in the ApplicationCall transaction |
| 48 | Assets | uint64 | v3  | Foreign Assets listed in the ApplicationCall transaction |
| 50 | Applications | uint64 | v3  | Foreign Apps listed in the ApplicationCall transaction |
| 58 | Logs | []byte | v5  | Log messages emitted by an application call (only with `itxn` in v5). Application mode only |
| 64 | ApprovalProgramPages | []byte | v7  | Approval Program as an array of pages |
| 66 | ClearStateProgramPages | []byte | v7  | ClearState Program as an array of pages |


## gtxna t f i

- Encoding: 0x37 {uint8 transaction group index} {uint8 transaction field index} {uint8 transaction field array index}
- Stack: ... &rarr; ..., any
- Ith value of the array field F from the Tth transaction in the current group<br />`gtxna` can be called using `gtxn` with 3 immediates.
- Availability: v2

## gtxns f

- Encoding: 0x38 {uint8 transaction field index}
- Stack: ..., A: uint64 &rarr; ..., any
- field F of the Ath transaction in the current group
- Availability: v3

for notes on transaction fields available, see `txn`. If top of stack is _i_, `gtxns field` is equivalent to `gtxn _i_ field`. gtxns exists so that _i_ can be calculated, often based on the index of the current transaction.

## gtxnsa f i

- Encoding: 0x39 {uint8 transaction field index} {uint8 transaction field array index}
- Stack: ..., A: uint64 &rarr; ..., any
- Ith value of the array field F from the Ath transaction in the current group<br />`gtxnsa` can be called using `gtxns` with 2 immediates.
- Availability: v3

## gload t i

- Encoding: 0x3a {uint8 transaction group index} {uint8 position in scratch space to load from}
- Stack: ... &rarr; ..., any
- Ith scratch space value of the Tth transaction in the current group
- Availability: v4
- Mode: Application

`gload` fails unless the requested transaction is an ApplicationCall and T < GroupIndex.

## gloads i

- Encoding: 0x3b {uint8 position in scratch space to load from}
- Stack: ..., A: uint64 &rarr; ..., any
- Ith scratch space value of the Ath transaction in the current group
- Availability: v4
- Mode: Application

`gloads` fails unless the requested transaction is an ApplicationCall and A < GroupIndex.

## gaid t

- Encoding: 0x3c {uint8 transaction group index}
- Stack: ... &rarr; ..., uint64
- ID of the asset or application created in the Tth transaction of the current group
- Availability: v4
- Mode: Application

`gaid` fails unless the requested transaction created an asset or application and T < GroupIndex.

## gaids

- Encoding: 0x3d
- Stack: ..., A: uint64 &rarr; ..., uint64
- ID of the asset or application created in the Ath transaction of the current group
- Availability: v4
- Mode: Application

`gaids` fails unless the requested transaction created an asset or application and A < GroupIndex.

## loads

- Encoding: 0x3e
- Stack: ..., A: uint64 &rarr; ..., any
- Ath scratch space value.  All scratch spaces are 0 at program start.
- Availability: v5

## stores

- Encoding: 0x3f
- Stack: ..., A: uint64, B &rarr; ...
- store B to the Ath scratch space
- Availability: v5

## bnz target

- Encoding: 0x40 {int16 branch offset, big-endian}
- Stack: ..., A: uint64 &rarr; ...
- branch to TARGET if value A is not zero

The `bnz` instruction opcode 0x40 is followed by two immediate data bytes which are a high byte first and low byte second which together form a 16 bit offset which the instruction may branch to. For a bnz instruction at `pc`, if the last element of the stack is not zero then branch to instruction at `pc + 3 + N`, else proceed to next instruction at `pc + 3`. Branch targets must be aligned instructions. (e.g. Branching to the second byte of a 2 byte op will be rejected.) Starting at v4, the offset is treated as a signed 16 bit integer allowing for backward branches and looping. In prior version (v1 to v3), branch offsets are limited to forward branches only, 0-0x7fff.

At v2 it became allowed to branch to the end of the program exactly after the last instruction: bnz to byte N (with 0-indexing) was illegal for a TEAL program with N bytes before v2, and is legal after it. This change eliminates the need for a last instruction of no-op as a branch target at the end. (Branching beyond the end--in other words, to a byte larger than N--is still illegal and will cause the program to fail.)

## bz target

- Encoding: 0x41 {int16 branch offset, big-endian}
- Stack: ..., A: uint64 &rarr; ...
- branch to TARGET if value A is zero
- Availability: v2

See `bnz` for details on how branches work. `bz` inverts the behavior of `bnz`.

## b target

- Encoding: 0x42 {int16 branch offset, big-endian}
- Stack: ... &rarr; ...
- branch unconditionally to TARGET
- Availability: v2

See `bnz` for details on how branches work. `b` always jumps to the offset.

## return

- Encoding: 0x43
- Stack: ..., A: uint64 &rarr; _exits_
- use A as success value; end
- Availability: v2

## assert

- Encoding: 0x44
- Stack: ..., A: uint64 &rarr; ...
- immediately fail unless A is a non-zero number
- Availability: v3

## pop

- Encoding: 0x48
- Stack: ..., A &rarr; ...
- discard A

## dup

- Encoding: 0x49
- Stack: ..., A &rarr; ..., A, A
- duplicate A

## dup2

- Encoding: 0x4a
- Stack: ..., A, B &rarr; ..., A, B, A, B
- duplicate A and B
- Availability: v2

## dig n

- Encoding: 0x4b {uint8 depth}
- Stack: ..., A, [N items] &rarr; ..., A, [N items], A
- Nth value from the top of the stack. dig 0 is equivalent to dup
- Availability: v3

## swap

- Encoding: 0x4c
- Stack: ..., A, B &rarr; ..., B, A
- swaps A and B on stack
- Availability: v3

## select

- Encoding: 0x4d
- Stack: ..., A, B, C: uint64 &rarr; ..., A or B
- selects one of two values based on top-of-stack: B if C != 0, else A
- Availability: v3

## cover n

- Encoding: 0x4e {uint8 depth}
- Stack: ..., [N items], A &rarr; ..., A, [N items]
- remove top of stack, and place it deeper in the stack such that N elements are above it. Fails if stack depth <= N.
- Availability: v5

## uncover n

- Encoding: 0x4f {uint8 depth}
- Stack: ..., A, [N items] &rarr; ..., [N items], A
- remove the value at depth N in the stack and shift above items down so the Nth deep value is on top of the stack. Fails if stack depth <= N.
- Availability: v5

## concat

- Encoding: 0x50
- Stack: ..., A: []byte, B: []byte &rarr; ..., []byte
- join A and B
- Availability: v2

`concat` fails if the result would be greater than 4096 bytes.

## substring s e

- Encoding: 0x51 {uint8 start position} {uint8 end position}
- Stack: ..., A: []byte &rarr; ..., []byte
- A range of bytes from A starting at S up to but not including E. If E < S, or either is larger than the array length, the program fails
- Availability: v2

## substring3

- Encoding: 0x52
- Stack: ..., A: []byte, B: uint64, C: uint64 &rarr; ..., []byte
- A range of bytes from A starting at B up to but not including C. If C < B, or either is larger than the array length, the program fails
- Availability: v2

## getbit

- Encoding: 0x53
- Stack: ..., A, B: uint64 &rarr; ..., uint64
- Bth bit of (byte-array or integer) A. If B is greater than or equal to the bit length of the value (8*byte length), the program fails
- Availability: v3

see explanation of bit ordering in setbit

## setbit

- Encoding: 0x54
- Stack: ..., A, B: uint64, C: uint64 &rarr; ..., any
- Copy of (byte-array or integer) A, with the Bth bit set to (0 or 1) C. If B is greater than or equal to the bit length of the value (8*byte length), the program fails
- Availability: v3

When A is a uint64, index 0 is the least significant bit. Setting bit 3 to 1 on the integer 0 yields 8, or 2^3. When A is a byte array, index 0 is the leftmost bit of the leftmost byte. Setting bits 0 through 11 to 1 in a 4-byte-array of 0s yields the byte array 0xfff00000. Setting bit 3 to 1 on the 1-byte-array 0x00 yields the byte array 0x10.

## getbyte

- Encoding: 0x55
- Stack: ..., A: []byte, B: uint64 &rarr; ..., uint64
- Bth byte of A, as an integer. If B is greater than or equal to the array length, the program fails
- Availability: v3

## setbyte

- Encoding: 0x56
- Stack: ..., A: []byte, B: uint64, C: uint64 &rarr; ..., []byte
- Copy of A with the Bth byte set to small integer (between 0..255) C. If B is greater than or equal to the array length, the program fails
- Availability: v3

## extract s l

- Encoding: 0x57 {uint8 start position} {uint8 length}
- Stack: ..., A: []byte &rarr; ..., []byte
- A range of bytes from A starting at S up to but not including S+L. If L is 0, then extract to the end of the string. If S or S+L is larger than the array length, the program fails
- Availability: v5

## extract3

- Encoding: 0x58
- Stack: ..., A: []byte, B: uint64, C: uint64 &rarr; ..., []byte
- A range of bytes from A starting at B up to but not including B+C. If B+C is larger than the array length, the program fails<br />`extract3` can be called using `extract` with no immediates.
- Availability: v5

## extract_uint16

- Encoding: 0x59
- Stack: ..., A: []byte, B: uint64 &rarr; ..., uint64
- A uint16 formed from a range of big-endian bytes from A starting at B up to but not including B+2. If B+2 is larger than the array length, the program fails
- Availability: v5

## extract_uint32

- Encoding: 0x5a
- Stack: ..., A: []byte, B: uint64 &rarr; ..., uint64
- A uint32 formed from a range of big-endian bytes from A starting at B up to but not including B+4. If B+4 is larger than the array length, the program fails
- Availability: v5

## extract_uint64

- Encoding: 0x5b
- Stack: ..., A: []byte, B: uint64 &rarr; ..., uint64
- A uint64 formed from a range of big-endian bytes from A starting at B up to but not including B+8. If B+8 is larger than the array length, the program fails
- Availability: v5

## replace2 s

- Encoding: 0x5c {uint8 start position}
- Stack: ..., A: []byte, B: []byte &rarr; ..., []byte
- Copy of A with the bytes starting at S replaced by the bytes of B. Fails if S+len(B) exceeds len(A)<br />`replace2` can be called using `replace` with 1 immediate.
- Availability: v7

## replace3

- Encoding: 0x5d
- Stack: ..., A: []byte, B: uint64, C: []byte &rarr; ..., []byte
- Copy of A with the bytes starting at B replaced by the bytes of C. Fails if B+len(C) exceeds len(A)<br />`replace3` can be called using `replace` with no immediates.
- Availability: v7

## base64_decode e

- Encoding: 0x5e {uint8 encoding index}
- Stack: ..., A: []byte &rarr; ..., []byte
- decode A which was base64-encoded using _encoding_ E. Fail if A is not base64 encoded with encoding E
- **Cost**: 1 + 1 per 16 bytes of A
- Availability: v7

`base64` Encodings:

| Index | Name | Notes |
| - | ------ | --------- |
| 0 | URLEncoding |  |
| 1 | StdEncoding |  |


Decodes A using the base64 encoding E. Specify the encoding with an immediate arg either as URL and Filename Safe (`URLEncoding`) or Standard (`StdEncoding`). See <a href="https://rfc-editor.org/rfc/rfc4648.html#section-4">RFC 4648</a> (sections 4 and 5). It is assumed that the encoding ends with the exact number of `=` padding characters as required by the RFC. When padding occurs, any unused pad bits in the encoding must be set to zero or the decoding will fail. The special cases of `\n` and `\r` are allowed but completely ignored. An error will result when attempting to decode a string with a character that is not in the encoding alphabet or not one of `=`, `\r`, or `\n`.

## json_ref r

- Encoding: 0x5f {string return type}
- Stack: ..., A: []byte, B: []byte &rarr; ..., any
- return key B's value from a [valid](jsonspec.md) utf-8 encoded json object A
- **Cost**: 25 + 2 per 7 bytes of A
- Availability: v7

`json_ref` Types:

| Index | Name | Type | Notes |
| - | ------ | -- | --------- |
| 0 | JSONString | []byte |  |
| 1 | JSONUint64 | uint64 |  |
| 2 | JSONObject | []byte |  |


specify the return type with an immediate arg either as JSONUint64 or JSONString or JSONObject.

## balance

- Encoding: 0x60
- Stack: ..., A &rarr; ..., uint64
- get balance for account A, in microalgos. The balance is observed after the effects of previous transactions in the group, and after the fee for the current transaction is deducted.
- Availability: v2
- Mode: Application

params: Txn.Accounts offset (or, since v4, an _available_ account address), _available_ application id (or, since v4, a Txn.ForeignApps offset). Return: value.

## app_opted_in

- Encoding: 0x61
- Stack: ..., A, B: uint64 &rarr; ..., uint64
- 1 if account A is opted in to application B, else 0
- Availability: v2
- Mode: Application

params: Txn.Accounts offset (or, since v4, an _available_ account address), _available_ application id (or, since v4, a Txn.ForeignApps offset). Return: 1 if opted in and 0 otherwise.

## app_local_get

- Encoding: 0x62
- Stack: ..., A, B: []byte &rarr; ..., any
- local state of the key B in the current application in account A
- Availability: v2
- Mode: Application

params: Txn.Accounts offset (or, since v4, an _available_ account address), state key. Return: value. The value is zero (of type uint64) if the key does not exist.

## app_local_get_ex

- Encoding: 0x63
- Stack: ..., A, B: uint64, C: []byte &rarr; ..., X: any, Y: uint64
- X is the local state of application B, key C in account A. Y is 1 if key existed, else 0
- Availability: v2
- Mode: Application

params: Txn.Accounts offset (or, since v4, an _available_ account address), _available_ application id (or, since v4, a Txn.ForeignApps offset), state key. Return: did_exist flag (top of the stack, 1 if the application and key existed and 0 otherwise), value. The value is zero (of type uint64) if the key does not exist.

## app_global_get

- Encoding: 0x64
- Stack: ..., A: []byte &rarr; ..., any
- global state of the key A in the current application
- Availability: v2
- Mode: Application

params: state key. Return: value. The value is zero (of type uint64) if the key does not exist.

## app_global_get_ex

- Encoding: 0x65
- Stack: ..., A: uint64, B: []byte &rarr; ..., X: any, Y: uint64
- X is the global state of application A, key B. Y is 1 if key existed, else 0
- Availability: v2
- Mode: Application

params: Txn.ForeignApps offset (or, since v4, an _available_ application id), state key. Return: did_exist flag (top of the stack, 1 if the application and key existed and 0 otherwise), value. The value is zero (of type uint64) if the key does not exist.

## app_local_put

- Encoding: 0x66
- Stack: ..., A, B: []byte, C &rarr; ...
- write C to key B in account A's local state of the current application
- Availability: v2
- Mode: Application

params: Txn.Accounts offset (or, since v4, an _available_ account address), state key, value.

## app_global_put

- Encoding: 0x67
- Stack: ..., A: []byte, B &rarr; ...
- write B to key A in the global state of the current application
- Availability: v2
- Mode: Application

## app_local_del

- Encoding: 0x68
- Stack: ..., A, B: []byte &rarr; ...
- delete key B from account A's local state of the current application
- Availability: v2
- Mode: Application

params: Txn.Accounts offset (or, since v4, an _available_ account address), state key.

Deleting a key which is already absent has no effect on the application local state. (In particular, it does _not_ cause the program to fail.)

## app_global_del

- Encoding: 0x69
- Stack: ..., A: []byte &rarr; ...
- delete key A from the global state of the current application
- Availability: v2
- Mode: Application

params: state key.

Deleting a key which is already absent has no effect on the application global state. (In particular, it does _not_ cause the program to fail.)

## asset_holding_get f

- Encoding: 0x70 {uint8 asset holding field index}
- Stack: ..., A, B: uint64 &rarr; ..., X: any, Y: uint64
- X is field F from account A's holding of asset B. Y is 1 if A is opted into B, else 0
- Availability: v2
- Mode: Application

`asset_holding` Fields:

| Index | Name | Type | Notes |
| - | ------ | -- | --------- |
| 0 | AssetBalance | uint64 | Amount of the asset unit held by this account |
| 1 | AssetFrozen | uint64 | Is the asset frozen or not |


params: Txn.Accounts offset (or, since v4, an _available_ address), asset id (or, since v4, a Txn.ForeignAssets offset). Return: did_exist flag (1 if the asset existed and 0 otherwise), value.

## asset_params_get f

- Encoding: 0x71 {uint8 asset params field index}
- Stack: ..., A: uint64 &rarr; ..., X: any, Y: uint64
- X is field F from asset A. Y is 1 if A exists, else 0
- Availability: v2
- Mode: Application

`asset_params` Fields:

| Index | Name | Type | In | Notes |
| - | ------ | -- | - | --------- |
| 0 | AssetTotal | uint64 |      | Total number of units of this asset |
| 1 | AssetDecimals | uint64 |      | See AssetParams.Decimals |
| 2 | AssetDefaultFrozen | uint64 |      | Frozen by default or not |
| 3 | AssetUnitName | []byte |      | Asset unit name |
| 4 | AssetName | []byte |      | Asset name |
| 5 | AssetURL | []byte |      | URL with additional info about the asset |
| 6 | AssetMetadataHash | []byte |      | Arbitrary commitment |
| 7 | AssetManager | []byte |      | Manager address |
| 8 | AssetReserve | []byte |      | Reserve address |
| 9 | AssetFreeze | []byte |      | Freeze address |
| 10 | AssetClawback | []byte |      | Clawback address |
| 11 | AssetCreator | []byte | v5  | Creator address |


params: Txn.ForeignAssets offset (or, since v4, an _available_ asset id. Return: did_exist flag (1 if the asset existed and 0 otherwise), value.

## app_params_get f

- Encoding: 0x72 {uint8 app params field index}
- Stack: ..., A: uint64 &rarr; ..., X: any, Y: uint64
- X is field F from app A. Y is 1 if A exists, else 0
- Availability: v5
- Mode: Application

`app_params` Fields:

| Index | Name | Type | Notes |
| - | ------ | -- | --------- |
| 0 | AppApprovalProgram | []byte | Bytecode of Approval Program |
| 1 | AppClearStateProgram | []byte | Bytecode of Clear State Program |
| 2 | AppGlobalNumUint | uint64 | Number of uint64 values allowed in Global State |
| 3 | AppGlobalNumByteSlice | uint64 | Number of byte array values allowed in Global State |
| 4 | AppLocalNumUint | uint64 | Number of uint64 values allowed in Local State |
| 5 | AppLocalNumByteSlice | uint64 | Number of byte array values allowed in Local State |
| 6 | AppExtraProgramPages | uint64 | Number of Extra Program Pages of code space |
| 7 | AppCreator | []byte | Creator address |
| 8 | AppAddress | []byte | Address for which this application has authority |


params: Txn.ForeignApps offset or an _available_ app id. Return: did_exist flag (1 if the application existed and 0 otherwise), value.

## acct_params_get f

- Encoding: 0x73 {uint8 account params field index}
- Stack: ..., A &rarr; ..., X: any, Y: uint64
- X is field F from account A. Y is 1 if A owns positive algos, else 0
- Availability: v6
- Mode: Application

`acct_params` Fields:

| Index | Name | Type | Notes |
| - | ------ | -- | --------- |
| 0 | AcctBalance | uint64 | Account balance in microalgos |
| 1 | AcctMinBalance | uint64 | Minimum required blance for account, in microalgos |
| 2 | AcctAuthAddr | []byte | Address the account is rekeyed to. |


## min_balance

- Encoding: 0x78
- Stack: ..., A &rarr; ..., uint64
- get minimum required balance for account A, in microalgos. Required balance is affected by [ASA](https://developer.algorand.org/docs/features/asa/#assets-overview) and [App](https://developer.algorand.org/docs/features/asc1/stateful/#minimum-balance-requirement-for-a-smart-contract) usage. When creating or opting into an app, the minimum balance grows before the app code runs, therefore the increase is visible there. When deleting or closing out, the minimum balance decreases after the app executes.
- Availability: v3
- Mode: Application

params: Txn.Accounts offset (or, since v4, an _available_ account address), _available_ application id (or, since v4, a Txn.ForeignApps offset). Return: value.

## pushbytes bytes

- Encoding: 0x80 {varuint length} {bytes}
- Stack: ... &rarr; ..., []byte
- immediate BYTES
- Availability: v3

pushbytes args are not added to the bytecblock during assembly processes

## pushint uint

- Encoding: 0x81 {varuint int}
- Stack: ... &rarr; ..., uint64
- immediate UINT
- Availability: v3

pushint args are not added to the intcblock during assembly processes

## ed25519verify_bare

- Encoding: 0x84
- Stack: ..., A: []byte, B: []byte, C: []byte &rarr; ..., uint64
- for (data A, signature B, pubkey C) verify the signature of the data against the pubkey => {0 or 1}
- **Cost**: 1900
- Availability: v7

## callsub target

- Encoding: 0x88 {int16 branch offset, big-endian}
- Stack: ... &rarr; ...
- branch unconditionally to TARGET, saving the next instruction on the call stack
- Availability: v4

The call stack is separate from the data stack. Only `callsub` and `retsub` manipulate it.

## retsub

- Encoding: 0x89
- Stack: ... &rarr; ...
- pop the top instruction from the call stack and branch to it
- Availability: v4

The call stack is separate from the data stack. Only `callsub` and `retsub` manipulate it.

## shl

- Encoding: 0x90
- Stack: ..., A: uint64, B: uint64 &rarr; ..., uint64
- A times 2^B, modulo 2^64
- Availability: v4

## shr

- Encoding: 0x91
- Stack: ..., A: uint64, B: uint64 &rarr; ..., uint64
- A divided by 2^B
- Availability: v4

## sqrt

- Encoding: 0x92
- Stack: ..., A: uint64 &rarr; ..., uint64
- The largest integer I such that I^2 <= A
- **Cost**: 4
- Availability: v4

## bitlen

- Encoding: 0x93
- Stack: ..., A &rarr; ..., uint64
- The highest set bit in A. If A is a byte-array, it is interpreted as a big-endian unsigned integer. bitlen of 0 is 0, bitlen of 8 is 4
- Availability: v4

bitlen interprets arrays as big-endian integers, unlike setbit/getbit

## exp

- Encoding: 0x94
- Stack: ..., A: uint64, B: uint64 &rarr; ..., uint64
- A raised to the Bth power. Fail if A == B == 0 and on overflow
- Availability: v4

## expw

- Encoding: 0x95
- Stack: ..., A: uint64, B: uint64 &rarr; ..., X: uint64, Y: uint64
- A raised to the Bth power as a 128-bit result in two uint64s. X is the high 64 bits, Y is the low. Fail if A == B == 0 or if the results exceeds 2^128-1
- **Cost**: 10
- Availability: v4

## bsqrt

- Encoding: 0x96
- Stack: ..., A: []byte &rarr; ..., []byte
- The largest integer I such that I^2 <= A. A and I are interpreted as big-endian unsigned integers
- **Cost**: 40
- Availability: v6

## divw

- Encoding: 0x97
- Stack: ..., A: uint64, B: uint64, C: uint64 &rarr; ..., uint64
- A,B / C. Fail if C == 0 or if result overflows.
- Availability: v6

The notation A,B indicates that A and B are interpreted as a uint128 value, with A as the high uint64 and B the low.

## sha3_256

- Encoding: 0x98
- Stack: ..., A: []byte &rarr; ..., []byte
- SHA3_256 hash of value A, yields [32]byte
- **Cost**: 130
- Availability: v7

<<<<<<< HEAD
## bn256_add

- Encoding: 0x99
- Stack: ..., A: []byte, B: []byte &rarr; ..., []byte
- for (curve points A and B) return the curve point A + B
- **Cost**: 70
- Availability: v7

A, B are curve points in G1 group. Each point consists of (X, Y) where X and Y are 256 bit integers, big-endian encoded. The encoded point is 64 bytes from concatenation of 32 byte X and 32 byte Y.

## bn256_scalar_mul

- Encoding: 0x9a
- Stack: ..., A: []byte, B: []byte &rarr; ..., []byte
- for (curve point A, scalar K) return the curve point KA
- **Cost**: 970
- Availability: v7

A is a curve point in G1 Group and encoded as described in `bn256_add`. Scalar K is a big-endian encoded big integer that has no padding zeros.

## bn256_pairing

- Encoding: 0x9b
- Stack: ..., A: []byte, B: []byte &rarr; ..., uint64
- for (points in G1 group G1s, points in G2 group G2s), return whether they are paired => {0 or 1}
- **Cost**: 8700
- Availability: v7

G1s are encoded by the concatenation of encoded G1 points, as described in `bn256_add`. G2s are encoded by the concatenation of encoded G2 points. Each G2 is in form (XA0+i*XA1, YA0+i*YA1) and encoded by big-endian field element XA0, XA1, YA0 and YA1 in sequence.

=======
>>>>>>> 3eff2329
## b+

- Encoding: 0xa0 through v6, 0xa0 0xa0 in v7 and on
- Stack: ..., A: []byte, B: []byte &rarr; ..., []byte
- A plus B. A and B are interpreted as big-endian unsigned integers
- **Cost**: 10
- Availability: v4

## b-

- Encoding: 0xa1 through v6, 0xa0 0xa1 in v7 and on
- Stack: ..., A: []byte, B: []byte &rarr; ..., []byte
- A minus B. A and B are interpreted as big-endian unsigned integers. Fail on underflow.
- **Cost**: 10
- Availability: v4

## b/

- Encoding: 0xa2 through v6, 0xa0 0xa2 in v7 and on
- Stack: ..., A: []byte, B: []byte &rarr; ..., []byte
- A divided by B (truncated division). A and B are interpreted as big-endian unsigned integers. Fail if B is zero.
- **Cost**: 20
- Availability: v4

## b*

- Encoding: 0xa3 through v6, 0xa0 0xa3 in v7 and on
- Stack: ..., A: []byte, B: []byte &rarr; ..., []byte
- A times B. A and B are interpreted as big-endian unsigned integers.
- **Cost**: 20
- Availability: v4

## b<

- Encoding: 0xa4 through v6, 0xa0 0xa4 in v7 and on
- Stack: ..., A: []byte, B: []byte &rarr; ..., uint64
- 1 if A is less than B, else 0. A and B are interpreted as big-endian unsigned integers
- Availability: v4

## b>

- Encoding: 0xa5 through v6, 0xa0 0xa5 in v7 and on
- Stack: ..., A: []byte, B: []byte &rarr; ..., uint64
- 1 if A is greater than B, else 0. A and B are interpreted as big-endian unsigned integers
- Availability: v4

## b<=

- Encoding: 0xa6 through v6, 0xa0 0xa6 in v7 and on
- Stack: ..., A: []byte, B: []byte &rarr; ..., uint64
- 1 if A is less than or equal to B, else 0. A and B are interpreted as big-endian unsigned integers
- Availability: v4

## b>=

- Encoding: 0xa7 through v6, 0xa0 0xa7 in v7 and on
- Stack: ..., A: []byte, B: []byte &rarr; ..., uint64
- 1 if A is greater than or equal to B, else 0. A and B are interpreted as big-endian unsigned integers
- Availability: v4

## b==

- Encoding: 0xa8 through v6, 0xa0 0xa8 in v7 and on
- Stack: ..., A: []byte, B: []byte &rarr; ..., uint64
- 1 if A is equal to B, else 0. A and B are interpreted as big-endian unsigned integers
- Availability: v4

## b!=

- Encoding: 0xa9 through v6, 0xa0 0xa9 in v7 and on
- Stack: ..., A: []byte, B: []byte &rarr; ..., uint64
- 0 if A is equal to B, else 1. A and B are interpreted as big-endian unsigned integers
- Availability: v4

## b%

- Encoding: 0xaa through v6, 0xa0 0xaa in v7 and on
- Stack: ..., A: []byte, B: []byte &rarr; ..., []byte
- A modulo B. A and B are interpreted as big-endian unsigned integers. Fail if B is zero.
- **Cost**: 20
- Availability: v4

## b|

- Encoding: 0xab through v6, 0xa0 0xab in v7 and on
- Stack: ..., A: []byte, B: []byte &rarr; ..., []byte
- A bitwise-or B. A and B are zero-left extended to the greater of their lengths
- **Cost**: 6
- Availability: v4

## b&

- Encoding: 0xac through v6, 0xa0 0xac in v7 and on
- Stack: ..., A: []byte, B: []byte &rarr; ..., []byte
- A bitwise-and B. A and B are zero-left extended to the greater of their lengths
- **Cost**: 6
- Availability: v4

## b^

- Encoding: 0xad through v6, 0xa0 0xad in v7 and on
- Stack: ..., A: []byte, B: []byte &rarr; ..., []byte
- A bitwise-xor B. A and B are zero-left extended to the greater of their lengths
- **Cost**: 6
- Availability: v4

## b~

- Encoding: 0xae through v6, 0xa0 0xae in v7 and on
- Stack: ..., A: []byte &rarr; ..., []byte
- A with all bits inverted
- **Cost**: 4
- Availability: v4

## bzero

- Encoding: 0xaf through v6, 0xa0 0xaf in v7 and on
- Stack: ..., A: uint64 &rarr; ..., []byte
- zero filled byte-array of length A
- Availability: v4

## log

- Encoding: 0xb0
- Stack: ..., A: []byte &rarr; ...
- write A to log state of the current application
- Availability: v5
- Mode: Application

`log` fails if called more than MaxLogCalls times in a program, or if the sum of logged bytes exceeds 1024 bytes.

## itxn_begin

- Encoding: 0xb1
- Stack: ... &rarr; ...
- begin preparation of a new inner transaction in a new transaction group
- Availability: v5
- Mode: Application

`itxn_begin` initializes Sender to the application address; Fee to the minimum allowable, taking into account MinTxnFee and credit from overpaying in earlier transactions; FirstValid/LastValid to the values in the invoking transaction, and all other fields to zero or empty values.

## itxn_field f

- Encoding: 0xb2 {uint8 transaction field index}
- Stack: ..., A &rarr; ...
- set field F of the current inner transaction to A
- Availability: v5
- Mode: Application

`itxn_field` fails if A is of the wrong type for F, including a byte array of the wrong size for use as an address when F is an address field. `itxn_field` also fails if A is an account, asset, or app that is not _available_, or an attempt is made extend an array field beyond the limit imposed by consensus parameters. (Addresses set into asset params of acfg transactions need not be _available_.)

## itxn_submit

- Encoding: 0xb3
- Stack: ... &rarr; ...
- execute the current inner transaction group. Fail if executing this group would exceed the inner transaction limit, or if any transaction in the group fails.
- Availability: v5
- Mode: Application

`itxn_submit` resets the current transaction so that it can not be resubmitted. A new `itxn_begin` is required to prepare another inner transaction.

## itxn f

- Encoding: 0xb4 {uint8 transaction field index}
- Stack: ... &rarr; ..., any
- field F of the last inner transaction
- Availability: v5
- Mode: Application

## itxna f i

- Encoding: 0xb5 {uint8 transaction field index} {uint8 transaction field array index}
- Stack: ... &rarr; ..., any
- Ith value of the array field F of the last inner transaction
- Availability: v5
- Mode: Application

## itxn_next

- Encoding: 0xb6
- Stack: ... &rarr; ...
- begin preparation of a new inner transaction in the same transaction group
- Availability: v6
- Mode: Application

`itxn_next` initializes the transaction exactly as `itxn_begin` does

## gitxn t f

- Encoding: 0xb7 {uint8 transaction group index} {uint8 transaction field index}
- Stack: ... &rarr; ..., any
- field F of the Tth transaction in the last inner group submitted
- Availability: v6
- Mode: Application

## gitxna t f i

- Encoding: 0xb8 {uint8 transaction group index} {uint8 transaction field index} {uint8 transaction field array index}
- Stack: ... &rarr; ..., any
- Ith value of the array field F from the Tth transaction in the last inner group submitted
- Availability: v6
- Mode: Application

## txnas f

- Encoding: 0xc0 {uint8 transaction field index}
- Stack: ..., A: uint64 &rarr; ..., any
- Ath value of the array field F of the current transaction
- Availability: v5

## gtxnas t f

- Encoding: 0xc1 {uint8 transaction group index} {uint8 transaction field index}
- Stack: ..., A: uint64 &rarr; ..., any
- Ath value of the array field F from the Tth transaction in the current group
- Availability: v5

## gtxnsas f

- Encoding: 0xc2 {uint8 transaction field index}
- Stack: ..., A: uint64, B: uint64 &rarr; ..., any
- Bth value of the array field F from the Ath transaction in the current group
- Availability: v5

## args

- Encoding: 0xc3
- Stack: ..., A: uint64 &rarr; ..., []byte
- Ath LogicSig argument
- Availability: v5
- Mode: Signature

## gloadss

- Encoding: 0xc4
- Stack: ..., A: uint64, B: uint64 &rarr; ..., any
- Bth scratch space value of the Ath transaction in the current group
- Availability: v6
- Mode: Application

## itxnas f

- Encoding: 0xc5 {uint8 transaction field index}
- Stack: ..., A: uint64 &rarr; ..., any
- Ath value of the array field F of the last inner transaction
- Availability: v6
- Mode: Application

## gitxnas t f

- Encoding: 0xc6 {uint8 transaction group index} {uint8 transaction field index}
- Stack: ..., A: uint64 &rarr; ..., any
- Ath value of the array field F from the Tth transaction in the last inner group submitted
- Availability: v6
- Mode: Application

## vrf_verify s

- Opcode: 0xd0 {uint8 parameters index}
- Stack: ..., A: []byte, B: []byte, C: []byte &rarr; ..., X: []byte, Y: uint64
- Verify the proof B of message A against pubkey C. Returns vrf output and verification flag.
- **Cost**: 5700
- Availability: v7

`vrf_verify` Standards:

| Index | Name | Notes |
| - | ------ | --------- |
| 0 | VrfAlgorand |  |


## block f

- Opcode: 0xd1 {uint8 block field}
- Stack: ..., A: uint64 &rarr; ..., any
- field F of block A. Fail if A is not less than the current round or more than 1001 rounds before txn.LastValid.
- Availability: v7

`block` Fields:

| Index | Name | Type | Notes |
| - | ------ | -- | --------- |
| 0 | BlkSeed | []byte |  |
| 1 | BlkTimestamp | uint64 |  |
<|MERGE_RESOLUTION|>--- conflicted
+++ resolved
@@ -1120,39 +1120,6 @@
 - **Cost**: 130
 - Availability: v7
 
-<<<<<<< HEAD
-## bn256_add
-
-- Encoding: 0x99
-- Stack: ..., A: []byte, B: []byte &rarr; ..., []byte
-- for (curve points A and B) return the curve point A + B
-- **Cost**: 70
-- Availability: v7
-
-A, B are curve points in G1 group. Each point consists of (X, Y) where X and Y are 256 bit integers, big-endian encoded. The encoded point is 64 bytes from concatenation of 32 byte X and 32 byte Y.
-
-## bn256_scalar_mul
-
-- Encoding: 0x9a
-- Stack: ..., A: []byte, B: []byte &rarr; ..., []byte
-- for (curve point A, scalar K) return the curve point KA
-- **Cost**: 970
-- Availability: v7
-
-A is a curve point in G1 Group and encoded as described in `bn256_add`. Scalar K is a big-endian encoded big integer that has no padding zeros.
-
-## bn256_pairing
-
-- Encoding: 0x9b
-- Stack: ..., A: []byte, B: []byte &rarr; ..., uint64
-- for (points in G1 group G1s, points in G2 group G2s), return whether they are paired => {0 or 1}
-- **Cost**: 8700
-- Availability: v7
-
-G1s are encoded by the concatenation of encoded G1 points, as described in `bn256_add`. G2s are encoded by the concatenation of encoded G2 points. Each G2 is in form (XA0+i*XA1, YA0+i*YA1) and encoded by big-endian field element XA0, XA1, YA0 and YA1 in sequence.
-
-=======
->>>>>>> 3eff2329
 ## b+
 
 - Encoding: 0xa0 through v6, 0xa0 0xa0 in v7 and on
@@ -1411,7 +1378,7 @@
 
 ## vrf_verify s
 
-- Opcode: 0xd0 {uint8 parameters index}
+- Encoding: 0xd0 {uint8 parameters index}
 - Stack: ..., A: []byte, B: []byte, C: []byte &rarr; ..., X: []byte, Y: uint64
 - Verify the proof B of message A against pubkey C. Returns vrf output and verification flag.
 - **Cost**: 5700
@@ -1426,7 +1393,7 @@
 
 ## block f
 
-- Opcode: 0xd1 {uint8 block field}
+- Encoding: 0xd1 {uint8 block field}
 - Stack: ..., A: uint64 &rarr; ..., any
 - field F of block A. Fail if A is not less than the current round or more than 1001 rounds before txn.LastValid.
 - Availability: v7
