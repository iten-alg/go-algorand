// Copyright (C) 2019-2022 Algorand, Inc.
// This file is part of go-algorand
//
// go-algorand is free software: you can redistribute it and/or modify
// it under the terms of the GNU Affero General Public License as
// published by the Free Software Foundation, either version 3 of the
// License, or (at your option) any later version.
//
// go-algorand is distributed in the hope that it will be useful,
// but WITHOUT ANY WARRANTY; without even the implied warranty of
// MERCHANTABILITY or FITNESS FOR A PARTICULAR PURPOSE.  See the
// GNU Affero General Public License for more details.
//
// You should have received a copy of the GNU Affero General Public License
// along with go-algorand.  If not, see <https://www.gnu.org/licenses/>.

package logic

import (
	"bytes"
	"fmt"
	"sort"
	"strconv"
	"strings"
)

<<<<<<< HEAD
// LogicVersion defines max eval version
const LogicVersion = 7
=======
// LogicVersion defines default assembler and max eval versions
const LogicVersion = 8
>>>>>>> 5a852ba8

// rekeyingEnabledVersion is the version of TEAL where RekeyTo functionality
// was enabled. This is important to remember so that old TEAL accounts cannot
// be maliciously or accidentally rekeyed. Do not edit!
const rekeyingEnabledVersion = 2

// appsEnabledVersion is the version of TEAL where ApplicationCall
// functionality was enabled. We use this to disallow v0 and v1 programs
// from being used with applications. Do not edit!
const appsEnabledVersion = 2

// backBranchEnabledVersion is the first version of TEAL where branches could
// go back (and cost accounting was done during execution)
const backBranchEnabledVersion = 4

// directRefEnabledVersion is the version of TEAL where opcodes
// that reference accounts, asas, and apps may do so directly, not requiring
// using an index into arrays.
const directRefEnabledVersion = 4

// innerAppsEnabledVersion is the version that allowed inner app calls.
const innerAppsEnabledVersion = 6

// txnEffectsVersion is first version that allowed txn opcode to access
// "effects" (ApplyData info)
const txnEffectsVersion = 6

// createdResourcesVersion is the first version that allows access to assets and
// applications that were created in the same group, despite them not being in
// the Foreign arrays.
const createdResourcesVersion = 6

// appAddressAvailableVersion is the first version that allows access to the
// accounts of applications that were provided in the foreign apps transaction
// field.
const appAddressAvailableVersion = 7

const fidoVersion = 7       // base64, json, secp256r1
const randomnessVersion = 7 // vrf_verify, block
const multiVersion = 7

// EXPERIMENTAL. These should be revisited whenever a new LogicSigVersion is
// moved from vFuture to a new consensus version. If they remain unready, bump
// their version, and fixup TestAssemble() in assembler_test.go.
const pairingVersion = 8 // bn256 opcodes. will add bls12-381, and unify the available opcodes.

type linearCost struct {
	baseCost  int
	chunkCost int
	chunkSize int
	depth     int
}

// divCeil provides `math.Ceil` semantics using integer division.  The technique avoids slower floating point operations as suggested in https://stackoverflow.com/a/2745086.
// The method does _not_ check for divide-by-zero.
func divCeil(numerator int, denominator int) int {
	return (numerator + denominator - 1) / denominator
}

func (lc *linearCost) compute(stack []stackValue) int {
	cost := lc.baseCost
	if lc.chunkCost != 0 && lc.chunkSize != 0 {
		// Uses divCeil rather than (count/chunkSize) to match how Ethereum discretizes hashing costs.
		count := len(stack[len(stack)-1-lc.depth].Bytes)
		cost += lc.chunkCost * divCeil(count, lc.chunkSize)
	}
	return cost
}

func (lc *linearCost) docCost(argLen int) string {
	if *lc == (linearCost{}) {
		return ""
	}
	if lc.chunkCost == 0 {
		return strconv.Itoa(lc.baseCost)
	}
	idxFromStart := argLen - lc.depth - 1
	stackArg := rune(int('A') + idxFromStart)
	if lc.chunkSize == 1 {
		return fmt.Sprintf("%d + %d per byte of %c", lc.baseCost, lc.chunkCost, stackArg)
	}
	return fmt.Sprintf("%d + %d per %d bytes of %c", lc.baseCost, lc.chunkCost, lc.chunkSize, stackArg)
}

// OpDetails records details such as non-standard costs, immediate arguments, or
// dynamic layout controlled by a check function. These objects are mostly built
// with constructor functions, so it's cleaner to have defaults set here, rather
// than in line after line of OpSpecs.
type OpDetails struct {
	asm    asmFunc    // assemble the op
	check  checkFunc  // static check bytecode (and determine size)
	refine refineFunc // refine arg/return types based on ProgramKnowledge at assembly time

	Modes runMode // all modes that opcode can run in. i.e (cx.mode & Modes) != 0 allows

	FullCost   linearCost  // if non-zero, the cost of the opcode, no immediates matter
	Size       int         // if non-zero, the known size of opcode. if 0, check() determines.
	Immediates []immediate // details of each immediate arg to opcode

	childOps  []OpSpec
	MultiCode []byte
}

// DocCost helps document the cost of OpSpecs
func (d *OpDetails) DocCost(argLen int) string {
	cost := d.FullCost.docCost(argLen)
	if cost != "" {
		return cost
	}
	found := false
	for _, imm := range d.Immediates {
		if imm.fieldCosts != nil {
			if found {
				panic("two cost dependent fields")
			}
			found = true
			group := imm.Group
			for _, name := range group.Names {
				fs, ok := group.SpecByName(name)
				if !ok {
					continue
				}
				cost += fmt.Sprintf(" %s=%d", name, imm.fieldCosts[fs.Field()])
			}
		}
	}
	return cost
}

// Cost computes the cost of the opcode, given details about how it is used,
// both static (the program, which can be used to find the immediate values
// supplied), and dynamic (the stack, which can be used to find the run-time
// arguments supplied). Cost is used at run-time. docCost returns similar
// information in human-readable form.
func (d *OpDetails) Cost(program []byte, pc int, stack []stackValue) int {
	cost := d.FullCost.compute(stack)
	if cost != 0 {
		return cost
	}
	for i := range d.Immediates {
		if d.Immediates[i].fieldCosts != nil {
			cost += d.Immediates[i].fieldCosts[program[pc+1+i]]
		}
	}
	return cost
}

func opDefault() OpDetails {
	return OpDetails{asmDefault, nil, nil, modeAny, linearCost{baseCost: 1}, 1, nil, nil, nil}
}

func constants(asm asmFunc, checker checkFunc, name string, kind immKind) OpDetails {
	return OpDetails{asm, checker, nil, modeAny, linearCost{baseCost: 1}, 0, []immediate{imm(name, kind)}, nil, nil}
}

func opBranch() OpDetails {
	d := opDefault()
	d.asm = asmBranch
	d.check = checkBranch
	d.Size = 3
	d.Immediates = []immediate{imm("target", immLabel)}
	return d
}

func multiOp(dispatch byte, name string, rootVersion uint64, children ...OpSpec) OpSpec {
	ret := OpSpec{Opcode: dispatch, Name: name, Version: rootVersion, OpDetails: opDefault()}
	ret.childOps = children
	return ret
}

func isMultiRoot(spec *OpSpec) bool {
	return spec.childOps != nil
}

// IsMultiLeaf identifies if a spec has a multi-byte opcode;
// note this returns false for the root of a multi-byte family
func IsMultiLeaf(spec *OpSpec) bool {
	return spec.MultiCode != nil
}

func getLeafSpecs(spec *OpSpec) []OpSpec {
	if spec.childOps == nil {
		return []OpSpec{*spec}
	}
	specs := make([]OpSpec, 0)
	for _, child := range spec.childOps {
		specs = append(specs, getLeafSpecs(&child)...)
	}
	return specs
}

// GetFullCode returns the full opcode of an OpSpec as a byte slice
func GetFullCode(spec OpSpec) []byte {
	if spec.MultiCode != nil {
		return spec.MultiCode
	}
	return []byte{spec.Opcode}
}

func assembler(asm asmFunc) OpDetails {
	d := opDefault()
	d.asm = asm
	return d
}

func (d OpDetails) assembler(asm asmFunc) OpDetails {
	clone := d
	clone.asm = asm
	return clone
}

func costly(cost int) OpDetails {
	d := opDefault()
	d.FullCost.baseCost = cost
	return d
}

func (d OpDetails) costs(cost int) OpDetails {
	clone := d
	clone.FullCost = linearCost{baseCost: cost}
	return clone
}

func only(m runMode) OpDetails {
	d := opDefault()
	d.Modes = m
	return d
}

func (d OpDetails) only(m runMode) OpDetails {
	clone := d
	clone.Modes = m
	return clone
}

func (d OpDetails) costByLength(initial, perChunk, chunkSize, depth int) OpDetails {
	clone := d
	clone.FullCost = costByLength(initial, perChunk, chunkSize, depth).FullCost
	return clone
}

func immediates(names ...string) OpDetails {
	d := opDefault()
	d.Size = len(names) + 1
	d.Immediates = make([]immediate, len(names))
	for i, name := range names {
		d.Immediates[i] = imm(name, immByte)
	}
	return d
}

func stacky(typer refineFunc, imms ...string) OpDetails {
	d := immediates(imms...)
	d.refine = typer
	return d
}

// field is used to create an opDetails for an opcode with a single field
func field(immediate string, group *FieldGroup) OpDetails {
	opd := immediates(immediate)
	opd.Immediates[0].Group = group
	return opd
}

// field is used to annotate an existing immediate with group info
func (d OpDetails) field(name string, group *FieldGroup) OpDetails {
	for i := range d.Immediates {
		if d.Immediates[i].Name == name {
			d.Immediates[i].Group = group
			return d
		}
	}
	panic(name)
}

func costByField(immediate string, group *FieldGroup, costs []int) OpDetails {
	opd := immediates(immediate).costs(0)
	opd.Immediates[0].Group = group
	fieldCosts := make([]int, 256)
	copy(fieldCosts, costs)
	opd.Immediates[0].fieldCosts = fieldCosts
	return opd
}

func costByLength(initial, perChunk, chunkSize, depth int) OpDetails {
	if initial < 1 || perChunk <= 0 || chunkSize < 1 || chunkSize > maxStringSize {
		panic("bad cost configuration")
	}
	d := opDefault()
	d.FullCost = linearCost{initial, perChunk, chunkSize, depth}
	return d
}

// immType describes the immediate arguments to an opcode
type immKind byte

const (
	immByte immKind = iota
	immLabel
	immInt
	immBytes
	immInts
	immBytess // "ss" not a typo.  Multiple "bytes"
)

type immediate struct {
	Name  string
	kind  immKind
	Group *FieldGroup

	// If non-nil, always 256 long, so cost can be checked before eval
	fieldCosts []int
}

func imm(name string, kind immKind) immediate {
	return immediate{name, kind, nil, nil}
}

type typedList struct {
	Types   StackTypes
	Effects string
}

// Proto describes the "stack behavior" of an opcode, what it pops as arguments
// and pushes onto the stack as return values.
type Proto struct {
	Arg    typedList // what gets popped from the stack
	Return typedList // what gets pushed to the stack
}

func proto(signature string, effects ...string) Proto {
	parts := strings.Split(signature, ":")
	if len(parts) != 2 {
		panic(signature)
	}
	var argEffect, retEffect string
	switch len(effects) {
	case 0:
		// will be generated
	case 1:
		retEffect = effects[0]
	case 2:
		argEffect = effects[0]
		retEffect = effects[1]
	default:
		panic(effects)
	}
	return Proto{
		Arg:    typedList{parseStackTypes(parts[0]), argEffect},
		Return: typedList{parseStackTypes(parts[1]), retEffect},
	}
}

// OpSpec defines an opcode
type OpSpec struct {
	Opcode byte
	Name   string
	op     evalFunc // evaluate the op
	Proto
	Version   uint64 // AVM version opcode introduced
	OpDetails        // Special cost or bytecode layout considerations
}

// AlwaysExits is true iff the opcode always ends the program.
func (spec *OpSpec) AlwaysExits() bool {
	return len(spec.Return.Types) == 1 && spec.Return.Types[0] == StackNone
}

func (spec *OpSpec) deadens() bool {
	switch spec.Name {
	case "b", "callsub", "retsub", "err", "return":
		return true
	default:
		return false
	}
}

// OpSpecs is the table of operations that can be assembled and evaluated.
//
// Any changes should be reflected in README_in.md which serves as the language spec.
//
// Note: assembly can specialize an Any return type if known at
// assembly-time, with ops.returns()
var OpSpecs = []OpSpec{
	{0x00, "err", opErr, proto(":x"), 1, opDefault()},
	{0x01, "sha256", opSHA256, proto("b:b"), 1, costly(7)},
	{0x02, "keccak256", opKeccak256, proto("b:b"), 1, costly(26)},
	{0x03, "sha512_256", opSHA512_256, proto("b:b"), 1, costly(9)},

	// Cost of these opcodes increases in AVM version 2 based on measured
	// performance. Should be able to run max hashes during stateful TEAL
	// and achieve reasonable TPS. Same opcode for different versions
	// is OK.
	{0x01, "sha256", opSHA256, proto("b:b"), 2, costly(35)},
	{0x02, "keccak256", opKeccak256, proto("b:b"), 2, costly(130)},
	{0x03, "sha512_256", opSHA512_256, proto("b:b"), 2, costly(45)},

	/*
		Tabling these changes until we offer unlimited global storage as there
		is currently a useful pattern that requires hashes on long slices to
		creating logicsigs in apps.

		{0x01, "sha256", opSHA256, proto("b:b"), unlimitedStorage, costByLength(12, 6, 8)},
		{0x02, "keccak256", opKeccak256, proto("b:b"), unlimitedStorage, costByLength(58, 4, 8)},
		{0x03, "sha512_256", opSHA512_256, proto("b:b"), 7, unlimitedStorage, costByLength(17, 5, 8)},
	*/

	{0x04, "ed25519verify", opEd25519Verify, proto("bbb:i"), 1, costly(1900).only(modeSig)},
	{0x04, "ed25519verify", opEd25519Verify, proto("bbb:i"), 5, costly(1900)},

	{0x05, "ecdsa_verify", opEcdsaVerify, proto("bbbbb:i"), 5, costByField("v", &EcdsaCurves, ecdsaVerifyCosts)},
	{0x06, "ecdsa_pk_decompress", opEcdsaPkDecompress, proto("b:bb"), 5, costByField("v", &EcdsaCurves, ecdsaDecompressCosts)},
	{0x07, "ecdsa_pk_recover", opEcdsaPkRecover, proto("bibb:bb"), 5, field("v", &EcdsaCurves).costs(2000)},

	{0x08, "+", opPlus, proto("ii:i"), 1, opDefault()},
	{0x09, "-", opMinus, proto("ii:i"), 1, opDefault()},
	{0x0a, "/", opDiv, proto("ii:i"), 1, opDefault()},
	{0x0b, "*", opMul, proto("ii:i"), 1, opDefault()},
	{0x0c, "<", opLt, proto("ii:i"), 1, opDefault()},
	{0x0d, ">", opGt, proto("ii:i"), 1, opDefault()},
	{0x0e, "<=", opLe, proto("ii:i"), 1, opDefault()},
	{0x0f, ">=", opGe, proto("ii:i"), 1, opDefault()},
	{0x10, "&&", opAnd, proto("ii:i"), 1, opDefault()},
	{0x11, "||", opOr, proto("ii:i"), 1, opDefault()},
	{0x12, "==", opEq, proto("aa:i"), 1, stacky(typeEquals)},
	{0x13, "!=", opNeq, proto("aa:i"), 1, stacky(typeEquals)},
	{0x14, "!", opNot, proto("i:i"), 1, opDefault()},
	{0x15, "len", opLen, proto("b:i"), 1, opDefault()},
	{0x16, "itob", opItob, proto("i:b"), 1, opDefault()},
	{0x17, "btoi", opBtoi, proto("b:i"), 1, opDefault()},
	{0x18, "%", opModulo, proto("ii:i"), 1, opDefault()},
	{0x19, "|", opBitOr, proto("ii:i"), 1, opDefault()},
	{0x1a, "&", opBitAnd, proto("ii:i"), 1, opDefault()},
	{0x1b, "^", opBitXor, proto("ii:i"), 1, opDefault()},
	{0x1c, "~", opBitNot, proto("i:i"), 1, opDefault()},
	{0x1d, "mulw", opMulw, proto("ii:ii"), 1, opDefault()},
	{0x1e, "addw", opAddw, proto("ii:ii"), 2, opDefault()},
	{0x1f, "divmodw", opDivModw, proto("iiii:iiii"), 4, costly(20)},

	{0x20, "intcblock", opIntConstBlock, proto(":"), 1, constants(asmIntCBlock, checkIntConstBlock, "uint ...", immInts)},
	{0x21, "intc", opIntConstLoad, proto(":i"), 1, immediates("i").assembler(asmIntC)},
	{0x22, "intc_0", opIntConst0, proto(":i"), 1, opDefault()},
	{0x23, "intc_1", opIntConst1, proto(":i"), 1, opDefault()},
	{0x24, "intc_2", opIntConst2, proto(":i"), 1, opDefault()},
	{0x25, "intc_3", opIntConst3, proto(":i"), 1, opDefault()},
	{0x26, "bytecblock", opByteConstBlock, proto(":"), 1, constants(asmByteCBlock, checkByteConstBlock, "bytes ...", immBytess)},
	{0x27, "bytec", opByteConstLoad, proto(":b"), 1, immediates("i").assembler(asmByteC)},
	{0x28, "bytec_0", opByteConst0, proto(":b"), 1, opDefault()},
	{0x29, "bytec_1", opByteConst1, proto(":b"), 1, opDefault()},
	{0x2a, "bytec_2", opByteConst2, proto(":b"), 1, opDefault()},
	{0x2b, "bytec_3", opByteConst3, proto(":b"), 1, opDefault()},
	{0x2c, "arg", opArg, proto(":b"), 1, immediates("n").only(modeSig).assembler(asmArg)},
	{0x2d, "arg_0", opArg0, proto(":b"), 1, only(modeSig)},
	{0x2e, "arg_1", opArg1, proto(":b"), 1, only(modeSig)},
	{0x2f, "arg_2", opArg2, proto(":b"), 1, only(modeSig)},
	{0x30, "arg_3", opArg3, proto(":b"), 1, only(modeSig)},
	// txn, gtxn, and gtxns are also implemented as pseudoOps to choose
	// between scalar and array version based on number of immediates.
	{0x31, "txn", opTxn, proto(":a"), 1, field("f", &TxnScalarFields)},
	{0x32, "global", opGlobal, proto(":a"), 1, field("f", &GlobalFields)},
	{0x33, "gtxn", opGtxn, proto(":a"), 1, immediates("t", "f").field("f", &TxnScalarFields)},
	{0x34, "load", opLoad, proto(":a"), 1, stacky(typeLoad, "i")},
	{0x35, "store", opStore, proto("a:"), 1, stacky(typeStore, "i")},
	{0x36, "txna", opTxna, proto(":a"), 2, immediates("f", "i").field("f", &TxnArrayFields)},
	{0x37, "gtxna", opGtxna, proto(":a"), 2, immediates("t", "f", "i").field("f", &TxnArrayFields)},
	// Like gtxn, but gets txn index from stack, rather than immediate arg
	{0x38, "gtxns", opGtxns, proto("i:a"), 3, immediates("f").field("f", &TxnScalarFields)},
	{0x39, "gtxnsa", opGtxnsa, proto("i:a"), 3, immediates("f", "i").field("f", &TxnArrayFields)},
	// Group scratch space access
	{0x3a, "gload", opGload, proto(":a"), 4, immediates("t", "i").only(modeApp)},
	{0x3b, "gloads", opGloads, proto("i:a"), 4, immediates("i").only(modeApp)},
	// Access creatable IDs (consider deprecating, as txn CreatedAssetID, CreatedApplicationID should be enough
	{0x3c, "gaid", opGaid, proto(":i"), 4, immediates("t").only(modeApp)},
	{0x3d, "gaids", opGaids, proto("i:i"), 4, only(modeApp)},

	// Like load/store, but scratch slot taken from TOS instead of immediate
	{0x3e, "loads", opLoads, proto("i:a"), 5, stacky(typeLoads)},
	{0x3f, "stores", opStores, proto("ia:"), 5, stacky(typeStores)},

	{0x40, "bnz", opBnz, proto("i:"), 1, opBranch()},
	{0x41, "bz", opBz, proto("i:"), 2, opBranch()},
	{0x42, "b", opB, proto(":"), 2, opBranch()},
	{0x43, "return", opReturn, proto("i:x"), 2, opDefault()},
	{0x44, "assert", opAssert, proto("i:"), 3, opDefault()},
	{0x48, "pop", opPop, proto("a:"), 1, opDefault()},
	{0x49, "dup", opDup, proto("a:aa", "A, A"), 1, stacky(typeDup)},
	{0x4a, "dup2", opDup2, proto("aa:aaaa", "A, B, A, B"), 2, stacky(typeDupTwo)},
	// There must be at least one thing on the stack for dig, but
	// it would be nice if we did better checking than that.
	{0x4b, "dig", opDig, proto("a:aa", "A, [N items]", "A, [N items], A"), 3, stacky(typeDig, "n")},
	{0x4c, "swap", opSwap, proto("aa:aa", "B, A"), 3, stacky(typeSwap)},
	{0x4d, "select", opSelect, proto("aai:a", "A or B"), 3, stacky(typeSelect)},
	{0x4e, "cover", opCover, proto("a:a", "[N items], A", "A, [N items]"), 5, stacky(typeCover, "n")},
	{0x4f, "uncover", opUncover, proto("a:a", "A, [N items]", "[N items], A"), 5, stacky(typeUncover, "n")},

	// byteslice processing / StringOps
	{0x50, "concat", opConcat, proto("bb:b"), 2, opDefault()},
	{0x51, "substring", opSubstring, proto("b:b"), 2, immediates("s", "e").assembler(asmSubstring)},
	{0x52, "substring3", opSubstring3, proto("bii:b"), 2, opDefault()},
	{0x53, "getbit", opGetBit, proto("ai:i"), 3, opDefault()},
	{0x54, "setbit", opSetBit, proto("aii:a"), 3, stacky(typeSetBit)},
	{0x55, "getbyte", opGetByte, proto("bi:i"), 3, opDefault()},
	{0x56, "setbyte", opSetByte, proto("bii:b"), 3, opDefault()},
	{0x57, "extract", opExtract, proto("b:b"), 5, immediates("s", "l")},
	{0x58, "extract3", opExtract3, proto("bii:b"), 5, opDefault()},
	{0x59, "extract_uint16", opExtract16Bits, proto("bi:i"), 5, opDefault()},
	{0x5a, "extract_uint32", opExtract32Bits, proto("bi:i"), 5, opDefault()},
	{0x5b, "extract_uint64", opExtract64Bits, proto("bi:i"), 5, opDefault()},
	{0x5c, "replace2", opReplace2, proto("bb:b"), 7, immediates("s")},
	{0x5d, "replace3", opReplace3, proto("bib:b"), 7, opDefault()},

	{0x5e, "base64_decode", opBase64Decode, proto("b:b"), fidoVersion, field("e", &Base64Encodings).costByLength(1, 1, 16, 0)},
	{0x5f, "json_ref", opJSONRef, proto("bb:a"), fidoVersion, field("r", &JSONRefTypes).costByLength(25, 2, 7, 1)},

	{0x60, "balance", opBalance, proto("i:i"), 2, only(modeApp)},
	{0x60, "balance", opBalance, proto("a:i"), directRefEnabledVersion, only(modeApp)},
	{0x61, "app_opted_in", opAppOptedIn, proto("ii:i"), 2, only(modeApp)},
	{0x61, "app_opted_in", opAppOptedIn, proto("ai:i"), directRefEnabledVersion, only(modeApp)},
	{0x62, "app_local_get", opAppLocalGet, proto("ib:a"), 2, only(modeApp)},
	{0x62, "app_local_get", opAppLocalGet, proto("ab:a"), directRefEnabledVersion, only(modeApp)},
	{0x63, "app_local_get_ex", opAppLocalGetEx, proto("iib:ai"), 2, only(modeApp)},
	{0x63, "app_local_get_ex", opAppLocalGetEx, proto("aib:ai"), directRefEnabledVersion, only(modeApp)},
	{0x64, "app_global_get", opAppGlobalGet, proto("b:a"), 2, only(modeApp)},
	{0x65, "app_global_get_ex", opAppGlobalGetEx, proto("ib:ai"), 2, only(modeApp)},
	{0x66, "app_local_put", opAppLocalPut, proto("iba:"), 2, only(modeApp)},
	{0x66, "app_local_put", opAppLocalPut, proto("aba:"), directRefEnabledVersion, only(modeApp)},
	{0x67, "app_global_put", opAppGlobalPut, proto("ba:"), 2, only(modeApp)},
	{0x68, "app_local_del", opAppLocalDel, proto("ib:"), 2, only(modeApp)},
	{0x68, "app_local_del", opAppLocalDel, proto("ab:"), directRefEnabledVersion, only(modeApp)},
	{0x69, "app_global_del", opAppGlobalDel, proto("b:"), 2, only(modeApp)},

	{0x70, "asset_holding_get", opAssetHoldingGet, proto("ii:ai"), 2, field("f", &AssetHoldingFields).only(modeApp)},
	{0x70, "asset_holding_get", opAssetHoldingGet, proto("ai:ai"), directRefEnabledVersion, field("f", &AssetHoldingFields).only(modeApp)},
	{0x71, "asset_params_get", opAssetParamsGet, proto("i:ai"), 2, field("f", &AssetParamsFields).only(modeApp)},
	{0x72, "app_params_get", opAppParamsGet, proto("i:ai"), 5, field("f", &AppParamsFields).only(modeApp)},
	{0x73, "acct_params_get", opAcctParamsGet, proto("a:ai"), 6, field("f", &AcctParamsFields).only(modeApp)},

	{0x78, "min_balance", opMinBalance, proto("i:i"), 3, only(modeApp)},
	{0x78, "min_balance", opMinBalance, proto("a:i"), directRefEnabledVersion, only(modeApp)},

	// Immediate bytes and ints. Smaller code size for single use of constant.
	{0x80, "pushbytes", opPushBytes, proto(":b"), 3, constants(asmPushBytes, opPushBytes, "bytes", immBytes)},
	{0x81, "pushint", opPushInt, proto(":i"), 3, constants(asmPushInt, opPushInt, "uint", immInt)},

	{0x84, "ed25519verify_bare", opEd25519VerifyBare, proto("bbb:i"), 7, costly(1900)},

	// "Function oriented"
	{0x88, "callsub", opCallSub, proto(":"), 4, opBranch()},
	{0x89, "retsub", opRetSub, proto(":"), 4, opDefault()},
	// Leave a little room for indirect function calls, or similar

	// More math
	{0x90, "shl", opShiftLeft, proto("ii:i"), 4, opDefault()},
	{0x91, "shr", opShiftRight, proto("ii:i"), 4, opDefault()},
	{0x92, "sqrt", opSqrt, proto("i:i"), 4, costly(4)},
	{0x93, "bitlen", opBitLen, proto("a:i"), 4, opDefault()},
	{0x94, "exp", opExp, proto("ii:i"), 4, opDefault()},
	{0x95, "expw", opExpw, proto("ii:ii"), 4, costly(10)},
	{0x96, "bsqrt", opBytesSqrt, proto("b:b"), 6, costly(40)},
	{0x97, "divw", opDivw, proto("iii:i"), 6, opDefault()},
	{0x98, "sha3_256", opSHA3_256, proto("b:b"), 7, costly(130)},
	/* Will end up following keccak256 -
	{0x98, "sha3_256", opSHA3_256, proto("b:b"), unlimitedStorage, costByLength(58, 4, 8)},},
	*/

	{0x99, "bn256_add", opBn256Add, proto("bb:b"), pairingVersion, costly(70)},
	{0x9a, "bn256_scalar_mul", opBn256ScalarMul, proto("bb:b"), pairingVersion, costly(970)},
	{0x9b, "bn256_pairing", opBn256Pairing, proto("bb:i"), pairingVersion, costly(8700)},
	// leave room here for eip-2537 style opcodes

	// Byteslice math.
	{0xa0, "b+", opBytesPlus, proto("bb:b"), 4, costly(10)},
	{0xa1, "b-", opBytesMinus, proto("bb:b"), 4, costly(10)},
	{0xa2, "b/", opBytesDiv, proto("bb:b"), 4, costly(20)},
	{0xa3, "b*", opBytesMul, proto("bb:b"), 4, costly(20)},
	{0xa4, "b<", opBytesLt, proto("bb:i"), 4, opDefault()},
	{0xa5, "b>", opBytesGt, proto("bb:i"), 4, opDefault()},
	{0xa6, "b<=", opBytesLe, proto("bb:i"), 4, opDefault()},
	{0xa7, "b>=", opBytesGe, proto("bb:i"), 4, opDefault()},
	{0xa8, "b==", opBytesEq, proto("bb:i"), 4, opDefault()},
	{0xa9, "b!=", opBytesNeq, proto("bb:i"), 4, opDefault()},
	{0xaa, "b%", opBytesModulo, proto("bb:b"), 4, costly(20)},
	{0xab, "b|", opBytesBitOr, proto("bb:b"), 4, costly(6)},
	{0xac, "b&", opBytesBitAnd, proto("bb:b"), 4, costly(6)},
	{0xad, "b^", opBytesBitXor, proto("bb:b"), 4, costly(6)},
	{0xae, "b~", opBytesBitNot, proto("b:b"), 4, costly(4)},
	{0xaf, "bzero", opBytesZero, proto("i:b"), 4, opDefault()},
	multiOp(0xa0, "bmath", multiVersion, []OpSpec{
		{0xa0, "b+", opBytesPlus, proto("bb:b"), multiVersion, costly(10)},
		{0xa1, "b-", opBytesMinus, proto("bb:b"), multiVersion, costly(10)},
		{0xa2, "b/", opBytesDiv, proto("bb:b"), multiVersion, costly(20)},
		{0xa3, "b*", opBytesMul, proto("bb:b"), multiVersion, costly(20)},
		{0xa4, "b<", opBytesLt, proto("bb:i"), multiVersion, opDefault()},
		{0xa5, "b>", opBytesGt, proto("bb:i"), multiVersion, opDefault()},
		{0xa6, "b<=", opBytesLe, proto("bb:i"), multiVersion, opDefault()},
		{0xa7, "b>=", opBytesGe, proto("bb:i"), multiVersion, opDefault()},
		{0xa8, "b==", opBytesEq, proto("bb:i"), multiVersion, opDefault()},
		{0xa9, "b!=", opBytesNeq, proto("bb:i"), multiVersion, opDefault()},
		{0xaa, "b%", opBytesModulo, proto("bb:b"), multiVersion, costly(20)},
		{0xab, "b|", opBytesBitOr, proto("bb:b"), multiVersion, costly(6)},
		{0xac, "b&", opBytesBitAnd, proto("bb:b"), multiVersion, costly(6)},
		{0xad, "b^", opBytesBitXor, proto("bb:b"), multiVersion, costly(6)},
		{0xae, "b~", opBytesBitNot, proto("b:b"), multiVersion, costly(4)},
		{0xaf, "bzero", opBytesZero, proto("i:b"), multiVersion, opDefault()}}...,
	),

	// AVM "effects"
	{0xb0, "log", opLog, proto("b:"), 5, only(modeApp)},
	{0xb1, "itxn_begin", opTxBegin, proto(":"), 5, only(modeApp)},
	{0xb2, "itxn_field", opItxnField, proto("a:"), 5, stacky(typeTxField, "f").field("f", &TxnFields).only(modeApp).assembler(asmItxnField)},
	{0xb3, "itxn_submit", opItxnSubmit, proto(":"), 5, only(modeApp)},
	{0xb4, "itxn", opItxn, proto(":a"), 5, field("f", &TxnScalarFields).only(modeApp).assembler(asmItxn)},
	{0xb5, "itxna", opItxna, proto(":a"), 5, immediates("f", "i").field("f", &TxnArrayFields).only(modeApp)},
	{0xb6, "itxn_next", opItxnNext, proto(":"), 6, only(modeApp)},
	{0xb7, "gitxn", opGitxn, proto(":a"), 6, immediates("t", "f").field("f", &TxnFields).only(modeApp).assembler(asmGitxn)},
	{0xb8, "gitxna", opGitxna, proto(":a"), 6, immediates("t", "f", "i").field("f", &TxnArrayFields).only(modeApp)},

	// Dynamic indexing
	{0xc0, "txnas", opTxnas, proto("i:a"), 5, field("f", &TxnArrayFields)},
	{0xc1, "gtxnas", opGtxnas, proto("i:a"), 5, immediates("t", "f").field("f", &TxnArrayFields)},
	{0xc2, "gtxnsas", opGtxnsas, proto("ii:a"), 5, field("f", &TxnArrayFields)},
	{0xc3, "args", opArgs, proto("i:b"), 5, only(modeSig)},
	{0xc4, "gloadss", opGloadss, proto("ii:a"), 6, only(modeApp)},
	{0xc5, "itxnas", opItxnas, proto("i:a"), 6, field("f", &TxnArrayFields).only(modeApp)},
	{0xc6, "gitxnas", opGitxnas, proto("i:a"), 6, immediates("t", "f").field("f", &TxnArrayFields).only(modeApp)},

	// randomness support
	{0xd0, "vrf_verify", opVrfVerify, proto("bbb:bi"), randomnessVersion, field("s", &VrfStandards).costs(5700)},
	{0xd1, "block", opBlock, proto("i:a"), randomnessVersion, field("f", &BlockFields)},
}

// OpNames lists all spec names in order they are introduced in the OpSpecs table
var OpNames = make([]string, 0)

type sortByOpcode []OpSpec

func (a sortByOpcode) Len() int      { return len(a) }
func (a sortByOpcode) Swap(i, j int) { a[i], a[j] = a[j], a[i] }
func (a sortByOpcode) Less(i, j int) bool {
	first := GetFullCode(a[i])
	second := GetFullCode(a[j])
	if bytes.Compare(first, second) <= 0 {
		return true
	}
	return false
}

// SpecsByName returns a slice of all OpSpecs throughout the versions with the given name and without repetition
func SpecsByName(name string) []OpSpec {
	var specs []OpSpec
	highestVersion := uint64(0)
	for v := 1; v <= LogicVersion; v++ {
		spec := OpsByName[v][name]
		if highestVersion < spec.Version {
			specs = append(specs, spec)
			highestVersion = spec.Version
		}
	}
	return specs
}

// OpcodesByVersion returns list of opcodes available in a specific version of TEAL
// by copying v1 opcodes to v2, and then on to v3 to create a full list
func OpcodesByVersion(version uint64) []OpSpec {
	// for updated opcodes use the lowest version opcode was introduced in
	maxOpcode := 0
	for i := 0; i < len(OpSpecs); i++ {
		if int(OpSpecs[i].Opcode) > maxOpcode {
			maxOpcode = int(OpSpecs[i].Opcode)
		}
	}
	updated := make(map[string]int, maxOpcode+1)
	for idx := range OpSpecs {
		name := OpSpecs[idx].Name
		//op := serialize(GetFullCode(OpSpecs[idx]))
		cv := updated[name]
		if cv == 0 {
			cv = int(OpSpecs[idx].Version)
		} else {
			if int(OpSpecs[idx].Version) < cv {
				cv = int(OpSpecs[idx].Version)
			}
		}
		updated[name] = cv
	}

	subv := make(map[string]OpSpec)
	for idx := range OpSpecs {
		if OpSpecs[idx].Version <= version {
			//op := serialize(GetFullCode(OpSpecs[idx]))
			name := OpSpecs[idx].Name
			subv[name] = OpSpecs[idx]
			// if the opcode was updated then assume backward compatibility
			// and set version to minimum available
			if updated[name] < int(OpSpecs[idx].Version) {
				copy := OpSpecs[idx]
				copy.Version = uint64(updated[name])
				subv[name] = copy
			}
		}
	}
	result := make([]OpSpec, 0, len(subv))
	for _, v := range subv {
		result = append(result, v)
	}
	sort.Sort(sortByOpcode(result))
	return result
}

// direct opcode bytes
var opsByOpcode [LogicVersion + 1][256]OpSpec

// OpsByName map for each version, mapping opcode name to OpSpec
var OpsByName [LogicVersion + 1]map[string]OpSpec

var totalOps int

// DeprecatedVersion returns the version an OpSpec was deprecated, which is currently only
// possible if a multi-op of the same name was introduced in a later version and the spec is not a multi-op
// A return of 0 indicates the spec has not been deprecated
func DeprecatedVersion(spec OpSpec) uint64 {
	if spec.MultiCode != nil || OpsByName[LogicVersion][spec.Name].MultiCode == nil {
		return 0
	}
	for v := spec.Version + 1; v <= LogicVersion; v++ {
		new := OpsByName[v][spec.Name]
		if new.MultiCode != nil {
			return new.Version
		}
	}
	// Can't get to end, but leaving return here
	return 0
}

func annotateMultiOp(spec *OpSpec, code []byte, opNamesListed map[string]bool) {
	nextCode := append(code, spec.Opcode)
	if spec.childOps == nil {
		if !opNamesListed[spec.Name] && spec.Version <= LogicVersion {
			OpNames = append(OpNames, spec.Name)
			opNamesListed[spec.Name] = true
		}
		totalOps++
		spec.MultiCode = append(spec.MultiCode, nextCode...)
		extraBytes := len(spec.MultiCode) - 1
		if spec.Size == 0 {
			spec.check = func(cx *EvalContext) error {
				cx.pc += extraBytes
				return spec.check(cx)
			}
			spec.op = func(cx *EvalContext) error {
				cx.pc += extraBytes
				return spec.op(cx)
			}
		} else {
			spec.Size += extraBytes
		}
	} else {
		for i := range spec.childOps {
			annotateMultiOp(&spec.childOps[i], nextCode, opNamesListed)
		}
	}
}

// Migration from v1 to v2.
// v1 allowed execution of program with version 0.
// With v2 opcode versions are introduced and they are bound to every opcode.
// There is no opcodes with version 0 so that v2 evaluator rejects any program with version 0.
// To preserve backward compatibility version 0 array is populated with v1 opcodes
// with the version overwritten to 0.
func init() {
	opNamesListed := make(map[string]bool)
	for i, spec := range OpSpecs {
		if spec.childOps != nil {
			annotateMultiOp(&OpSpecs[i], nil, opNamesListed)
		} else {
			if !opNamesListed[spec.Name] && spec.Version <= LogicVersion {
				opNamesListed[spec.Name] = true
				OpNames = append(OpNames, spec.Name)
			}
			totalOps++
		}
	}
	// First, initialize baseline v1 opcodes.
	// Zero (empty) version is an alias for v1 opcodes and needed for compatibility with v1 code.
	OpsByName[0] = make(map[string]OpSpec, 256)
	OpsByName[1] = make(map[string]OpSpec, 256)
	for _, oi := range OpSpecs {
		if oi.Version == 1 {
			cp := oi
			cp.Version = 0
			opsByOpcode[0][oi.Opcode] = cp
			OpsByName[0][oi.Name] = cp

			opsByOpcode[1][oi.Opcode] = oi
			OpsByName[1][oi.Name] = oi
		}
	}
	// Start from v2 and higher,
	// copy lower version opcodes and overwrite matching version
	for v := uint64(2); v <= evalMaxVersion; v++ {
		OpsByName[v] = make(map[string]OpSpec, 256)

		// Copy opcodes from lower version
		for opName, oi := range OpsByName[v-1] {
			OpsByName[v][opName] = oi
		}
		for op, oi := range opsByOpcode[v-1] {
			opsByOpcode[v][op] = oi
		}

		// Update tables with opcodes from the current version
		for _, oi := range OpSpecs {
			if oi.Version == v {
				opsByOpcode[v][oi.Opcode] = oi
			}
			specs := getLeafSpecs(&oi)
			for _, spec := range specs {
				if spec.Version == v {
					OpsByName[v][spec.Name] = spec
				}
				if spec.Name == oi.Name && !bytes.Equal(GetFullCode(spec), GetFullCode(oi)) {
					// oi has been deprecated, so we need to prevent it from being evaluated,
					// but we would like to keep a non-empty entry at the index, so we can error well in eval
					deprecated := opsByOpcode[v][oi.Opcode]
					deprecated.op = nil
					opsByOpcode[v][oi.Opcode] = deprecated
				}
			}
		}
	}
	expandedSpecs := make([]OpSpec, 0, 256)
	for _, spec := range OpSpecs {
		expandedSpecs = append(expandedSpecs, getLeafSpecs(&spec)...)
	}
	OpSpecs = expandedSpecs
}<|MERGE_RESOLUTION|>--- conflicted
+++ resolved
@@ -24,13 +24,8 @@
 	"strings"
 )
 
-<<<<<<< HEAD
-// LogicVersion defines max eval version
-const LogicVersion = 7
-=======
 // LogicVersion defines default assembler and max eval versions
 const LogicVersion = 8
->>>>>>> 5a852ba8
 
 // rekeyingEnabledVersion is the version of TEAL where RekeyTo functionality
 // was enabled. This is important to remember so that old TEAL accounts cannot
@@ -70,7 +65,7 @@
 
 const fidoVersion = 7       // base64, json, secp256r1
 const randomnessVersion = 7 // vrf_verify, block
-const multiVersion = 7
+const multiVersion = 8
 
 // EXPERIMENTAL. These should be revisited whenever a new LogicSigVersion is
 // moved from vFuture to a new consensus version. If they remain unready, bump
