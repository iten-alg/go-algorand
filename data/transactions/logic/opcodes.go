--- conflicted
+++ resolved
@@ -51,10 +51,7 @@
 	Immediates []immediate
 	typeFunc   opTypeFunc
 	jumpFunc   opJumpFunc
-<<<<<<< HEAD
 	actFunc    opActionFunc
-=======
->>>>>>> ebeac2ee
 }
 
 var opDefault = opDetails{1, 1, nil, nil, nil, nil, nil}
@@ -98,19 +95,11 @@
 	return d
 }
 
-<<<<<<< HEAD
-func jumpy(jumper opJumpFunc, d opDetails) opDetails {
-	d.jumpFunc = jumper
-	return d
-}
-
 func setStage(actor opActionFunc, d opDetails) opDetails {
 	d.actFunc = actor
 	return d
 }
 
-=======
->>>>>>> ebeac2ee
 func varies(checker opCheckFunc, name string, kind immKind) opDetails {
 	return opDetails{1, 0, checker, []immediate{{name, kind}}, nil, nil, nil}
 }
@@ -180,20 +169,6 @@
 	{0x03, "sha512_256", opSHA512_256, asmDefault, disDefault, oneBytes, oneBytes, 2, modeAny, costly(45)},
 
 	{0x04, "ed25519verify", opEd25519verify, asmDefault, disDefault, threeBytes, oneInt, 1, runModeSignature, costly(1900)},
-<<<<<<< HEAD
-	{0x08, "+", opPlus, asmDefault, disDefault, twoInts, oneInt, 1, modeAny, setStage(actTwoIntsOneRetInt, opDefault)},
-	{0x09, "-", opMinus, asmDefault, disDefault, twoInts, oneInt, 1, modeAny, opDefault},
-	{0x0a, "/", opDiv, asmDefault, disDefault, twoInts, oneInt, 1, modeAny, opDefault},
-	{0x0b, "*", opMul, asmDefault, disDefault, twoInts, oneInt, 1, modeAny, opDefault},
-	{0x0c, "<", opLt, asmDefault, disDefault, twoInts, oneInt, 1, modeAny, setStage(actTwoIntsOneRetInt, opDefault)},
-	{0x0d, ">", opGt, asmDefault, disDefault, twoInts, oneInt, 1, modeAny, setStage(actTwoIntsOneRetInt, opDefault)},
-	{0x0e, "<=", opLe, asmDefault, disDefault, twoInts, oneInt, 1, modeAny, setStage(actTwoIntsOneRetInt, opDefault)},
-	{0x0f, ">=", opGe, asmDefault, disDefault, twoInts, oneInt, 1, modeAny, setStage(actTwoIntsOneRetInt, opDefault)},
-	{0x10, "&&", opAnd, asmDefault, disDefault, twoInts, oneInt, 1, modeAny, setStage(actTwoIntsOneRetInt, opDefault)},
-	{0x11, "||", opOr, asmDefault, disDefault, twoInts, oneInt, 1, modeAny, setStage(actTwoIntsOneRetInt, opDefault)},
-	{0x12, "==", opEq, asmDefault, disDefault, twoAny, oneInt, 1, modeAny, setStage(actEquals, stacky(typeEquals))},
-	{0x13, "!=", opNeq, asmDefault, disDefault, twoAny, oneInt, 1, modeAny, setStage(actNotEquals, stacky(typeEquals))},
-=======
 	{0x04, "ed25519verify", opEd25519verify, asmDefault, disDefault, threeBytes, oneInt, 5, modeAny, costly(1900)},
 	{0x08, "+", opPlus, asmDefault, disDefault, twoInts, oneInt, 1, modeAny, opDefault},
 	{0x09, "-", opMinus, asmDefault, disDefault, twoInts, oneInt, 1, modeAny, opDefault},
@@ -207,7 +182,6 @@
 	{0x11, "||", opOr, asmDefault, disDefault, twoInts, oneInt, 1, modeAny, opDefault},
 	{0x12, "==", opEq, asmDefault, disDefault, twoAny, oneInt, 1, modeAny, stacky(typeEquals)},
 	{0x13, "!=", opNeq, asmDefault, disDefault, twoAny, oneInt, 1, modeAny, stacky(typeEquals)},
->>>>>>> ebeac2ee
 	{0x14, "!", opNot, asmDefault, disDefault, oneInt, oneInt, 1, modeAny, opDefault},
 	{0x15, "len", opLen, asmDefault, disDefault, oneBytes, oneInt, 1, modeAny, opDefault},
 	{0x16, "itob", opItob, asmDefault, disDefault, oneInt, oneBytes, 1, modeAny, opDefault},
@@ -260,20 +234,6 @@
 	{0x3c, "gaid", opGaid, asmDefault, disDefault, nil, oneInt, 4, runModeApplication, immediates("t")},
 	{0x3d, "gaids", opGaids, asmDefault, disDefault, oneInt, oneInt, 4, runModeApplication, opDefault},
 
-<<<<<<< HEAD
-	{0x40, "bnz", opBnz, assembleBranch, disBranch, oneInt, nil, 1, modeAny, setStage(actBNZ, jumpy(jumpConditionalBranch, opBranch))},
-	{0x41, "bz", opBz, assembleBranch, disBranch, oneInt, nil, 2, modeAny, setStage(actBZ, jumpy(jumpConditionalBranch, opBranch))},
-	{0x42, "b", opB, assembleBranch, disBranch, nil, nil, 2, modeAny, jumpy(jumpUnconditionalBranch, opBranch)},
-	{0x43, "return", opReturn, asmDefault, disDefault, oneInt, nil, 2, modeAny, jumpy(jumpReturn, opDefault)},
-	{0x44, "assert", opAssert, asmDefault, disDefault, oneInt, nil, 3, modeAny, setStage(actAssert, opDefault)},
-	{0x48, "pop", opPop, asmDefault, disDefault, oneAny, nil, 1, modeAny, opDefault},
-	{0x49, "dup", opDup, asmDefault, disDefault, oneAny, twoAny, 1, modeAny, setStage(actDup, stacky(typeDup))},
-	{0x4a, "dup2", opDup2, asmDefault, disDefault, twoAny, twoAny.plus(twoAny), 2, modeAny, setStage(actDupTwo, stacky(typeDupTwo))},
-	// There must be at least one thing on the stack for dig, but
-	// it would be nice if we did better checking than that.
-	{0x4b, "dig", opDig, asmDefault, disDefault, oneAny, twoAny, 3, modeAny, setStage(actDig, stacky(typeDig, "n"))},
-	{0x4c, "swap", opSwap, asmDefault, disDefault, twoAny, twoAny, 3, modeAny, setStage(actSwap, stacky(typeSwap))},
-=======
 	{0x40, "bnz", opBnz, assembleBranch, disBranch, oneInt, nil, 1, modeAny, opBranch},
 	{0x41, "bz", opBz, assembleBranch, disBranch, oneInt, nil, 2, modeAny, opBranch},
 	{0x42, "b", opB, assembleBranch, disBranch, nil, nil, 2, modeAny, opBranch},
@@ -282,11 +242,8 @@
 	{0x48, "pop", opPop, asmDefault, disDefault, oneAny, nil, 1, modeAny, opDefault},
 	{0x49, "dup", opDup, asmDefault, disDefault, oneAny, twoAny, 1, modeAny, stacky(typeDup)},
 	{0x4a, "dup2", opDup2, asmDefault, disDefault, twoAny, twoAny.plus(twoAny), 2, modeAny, stacky(typeDupTwo)},
-	// There must be at least one thing on the stack for dig, but
-	// it would be nice if we did better checking than that.
 	{0x4b, "dig", opDig, asmDefault, disDefault, oneAny, twoAny, 3, modeAny, stacky(typeDig, "n")},
 	{0x4c, "swap", opSwap, asmDefault, disDefault, twoAny, twoAny, 3, modeAny, stacky(typeSwap)},
->>>>>>> ebeac2ee
 	{0x4d, "select", opSelect, asmDefault, disDefault, twoAny.plus(oneInt), oneAny, 3, modeAny, stacky(typeSelect)},
 	{0x4e, "cover", opCover, asmDefault, disDefault, oneAny, oneAny, 5, modeAny, stacky(typeCover, "n")},
 	{0x4f, "uncover", opUncover, asmDefault, disDefault, oneAny, oneAny, 5, modeAny, stacky(typeUncover, "n")},
@@ -334,13 +291,8 @@
 	{0x81, "pushint", opPushInt, asmPushInt, disPushInt, nil, oneInt, 3, modeAny, setStage(actInt, varies(checkPushInt, "uint", immInt))},
 
 	// "Function oriented"
-<<<<<<< HEAD
-	{0x88, "callsub", opCallSub, assembleBranch, disBranch, nil, nil, 4, modeAny, jumpy(jumpCallSub, opBranch)},
-	{0x89, "retsub", opRetSub, asmDefault, disDefault, nil, nil, 4, modeAny, jumpy(jumpRetSub, opDefault)},
-=======
 	{0x88, "callsub", opCallSub, assembleBranch, disBranch, nil, nil, 4, modeAny, opBranch},
 	{0x89, "retsub", opRetSub, asmDefault, disDefault, nil, nil, 4, modeAny, opDefault},
->>>>>>> ebeac2ee
 	// Leave a little room for indirect function calls, or similar
 
 	// More math
