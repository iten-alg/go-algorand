// Copyright (C) 2019-2021 Algorand, Inc.
// This file is part of go-algorand
//
// go-algorand is free software: you can redistribute it and/or modify
// it under the terms of the GNU Affero General Public License as
// published by the Free Software Foundation, either version 3 of the
// License, or (at your option) any later version.
//
// go-algorand is distributed in the hope that it will be useful,
// but WITHOUT ANY WARRANTY; without even the implied warranty of
// MERCHANTABILITY or FITNESS FOR A PARTICULAR PURPOSE.  See the
// GNU Affero General Public License for more details.
//
// You should have received a copy of the GNU Affero General Public License
// along with go-algorand.  If not, see <https://www.gnu.org/licenses/>.

package logic

import (
	"bytes"
	"encoding/hex"
	"fmt"
	"strings"
	"testing"

	"github.com/stretchr/testify/require"

	"github.com/algorand/go-algorand/test/partitiontest"
)

// used by TestAssemble and others, see UPDATE PROCEDURE in TestAssemble()
const v1Nonsense = `err
global MinTxnFee
global MinBalance
global MaxTxnLife
global ZeroAddress
byte 0x1234
byte base64 aGVsbG8gd29ybGQh
byte base64(aGVsbG8gd29ybGQh)
byte b64 aGVsbG8gd29ybGQh
byte b64(aGVsbG8gd29ybGQh)
addr RWXCBB73XJITATVQFOI7MVUUQOL2PFDDSDUMW4H4T2SNSX4SEUOQ2MM7F4
ed25519verify
txn Sender
txn Fee
txn FirstValid
txn LastValid
txn Note
txn Receiver
txn Amount
txn CloseRemainderTo
txn VotePK
txn SelectionPK
txn VoteFirst
txn VoteLast
txn VoteKeyDilution
txn Type
txn XferAsset
txn AssetAmount
txn AssetSender
txn AssetReceiver
txn AssetCloseTo
gtxn 0 Sender
gtxn 0 Fee
gtxn 0 FirstValid
gtxn 0 LastValid
gtxn 0 Note
gtxn 0 Receiver
gtxn 0 Amount
gtxn 0 CloseRemainderTo
gtxn 0 VotePK
gtxn 0 SelectionPK
gtxn 0 VoteFirst
gtxn 0 VoteLast
gtxn 0 VoteKeyDilution
gtxn 0 Type
gtxn 0 XferAsset
gtxn 0 AssetAmount
gtxn 0 AssetSender
gtxn 0 AssetReceiver
gtxn 0 AssetCloseTo
arg 0 // comment
arg 1 //comment
sha256
keccak256
int 0x031337
int 0x1234567812345678
int 0x0034567812345678
int 0x0000567812345678
int 0x0000007812345678
+ // comment
// extra int pushes to satisfy typechecking on the ops that pop two ints
intc 0
- //comment
intc 2
/
intc_0
*
intc_1
<
intc_2
>
intc_3
<=
intc 1
>=
intc 1
&&
intc 1
||
intc 1
==
intc 1
!=
intc 1
!
%
^
~
byte 0x4242
btoi
itob
len
bnz there
bytec 1
sha512_256
dup
there:
pop
load 3
store 2
intc 0
intc 1
mulw
`

const v2Nonsense = `
dup2
pop
pop
pop
pop
addr RWXCBB73XJITATVQFOI7MVUUQOL2PFDDSDUMW4H4T2SNSX4SEUOQ2MM7F4
concat
substring 42 99
intc 0
intc 1
substring3
bz there2
b there2
there2:
return
int 1
balance
int 1
app_opted_in
int 1
byte "test"
app_local_get_ex
pop
pop
int 1
byte "\x42\x42"
app_local_get
pop
byte 0x4242
app_global_get
byte 0x4242
app_global_get_ex
pop
pop
int 1
byte 0x4242
int 2
app_local_put
byte 0x4242
int 1
app_global_put
int 0
byte 0x4242
app_local_del
byte 0x4242
app_global_del
int 0
int 1
asset_holding_get AssetBalance
pop
pop
int 0
asset_params_get AssetTotal
pop
pop
txna Accounts 0
gtxna 0 ApplicationArgs 0
txn ApplicationID
txn OnCompletion
txn NumAppArgs
txn NumAccounts
txn ApprovalProgram
txn ClearStateProgram
txn RekeyTo
int 0
int 1
addw
txn ConfigAsset
txn ConfigAssetTotal
txn ConfigAssetDecimals
txn ConfigAssetDefaultFrozen
txn ConfigAssetUnitName
txn ConfigAssetName
txn ConfigAssetURL
txn ConfigAssetMetadataHash
txn ConfigAssetManager
txn ConfigAssetReserve
txn ConfigAssetFreeze
txn ConfigAssetClawback
txn FreezeAsset
txn FreezeAssetAccount
txn FreezeAssetFrozen
`

const v3Nonsense = `
assert
min_balance
int 0x031337			// get bit 1, negate it, put it back
int 1
getbit
!
int 1
setbit
byte "test"			// get byte 2, increment it, put it back
int 2
getbyte
int 1
+
int 2
setbyte
swap
select
dig 2
int 1
gtxns ConfigAsset
int 2
gtxnsa Accounts 0
pushint 1000
pushbytes "john"
`

// Keep in mind, only use existing int and byte constants, or else use
// push* instead.  The idea is to not cause the *cblocks to change.
const v4Nonsense = `
int 1
pushint 2000
int 0
int 2
divmodw
callsub stuff
b next
stuff:
retsub
next:
int 1
int 2
shl
int 1
shr
sqrt
int 2
exp
int 2
expw
bitlen
b+
b-
b/
b*
b<
b>
b<=
b>=
b==
b!=
b%
b|
b&
b^
b~
int 2
bzero
gload 0 0
gloads 0
gaid 0
gaids
int 100
`

const v5Nonsense = `
app_params_get AppExtraProgramPages
cover 1
uncover 1
byte 0x0123456789abcd
extract 0 8
int 0
int 8
extract3
int 0 
extract64bits
int 0
extract32bits
int 0 
extract16bits
`

var nonsense = map[uint64]string{
	1: v1Nonsense,
	2: v1Nonsense + v2Nonsense,
	3: v1Nonsense + v2Nonsense + v3Nonsense,
	4: v1Nonsense + v2Nonsense + v3Nonsense + v4Nonsense,
	5: v1Nonsense + v2Nonsense + v3Nonsense + v4Nonsense + v5Nonsense,
}

var compiled = map[uint64]string{
	1: "012008b7a60cf8acd19181cf959a12f8acd19181cf951af8acd19181cf15f8acd191810f01020026050212340c68656c6c6f20776f726c6421208dae2087fbba51304eb02b91f656948397a7946390e8cb70fc9ea4d95f92251d024242047465737400320032013202320328292929292a0431003101310231043105310731083109310a310b310c310d310e310f3111311231133114311533000033000133000233000433000533000733000833000933000a33000b33000c33000d33000e33000f3300113300123300133300143300152d2e0102222324252104082209240a220b230c240d250e230f23102311231223132314181b1c2b1716154000032903494",
	2: "022008b7a60cf8acd19181cf959a12f8acd19181cf951af8acd19181cf15f8acd191810f01020026050212340c68656c6c6f20776f726c6421208dae2087fbba51304eb02b91f656948397a7946390e8cb70fc9ea4d95f92251d024242047465737400320032013202320328292929292a0431003101310231043105310731083109310a310b310c310d310e310f3111311231133114311533000033000133000233000433000533000733000833000933000a33000b33000c33000d33000e33000f3300113300123300133300143300152d2e0102222324252104082209240a220b230c240d250e230f23102311231223132314181b1c2b171615400003290349483403350222231d4a484848482a50512a63222352410003420000432105602105612105270463484821052b62482b642b65484821052b2106662b21056721072b682b692107210570004848210771004848361c0037001a0031183119311b311d311e311f3120210721051e312131223123312431253126312731283129312a312b312c312d312e312f",
	3: "032008b7a60cf8acd19181cf959a12f8acd19181cf951af8acd19181cf15f8acd191810f01020026050212340c68656c6c6f20776f726c6421208dae2087fbba51304eb02b91f656948397a7946390e8cb70fc9ea4d95f92251d024242047465737400320032013202320328292929292a0431003101310231043105310731083109310a310b310c310d310e310f3111311231133114311533000033000133000233000433000533000733000833000933000a33000b33000c33000d33000e33000f3300113300123300133300143300152d2e0102222324252104082209240a220b230c240d250e230f23102311231223132314181b1c2b171615400003290349483403350222231d4a484848482a50512a63222352410003420000432105602105612105270463484821052b62482b642b65484821052b2106662b21056721072b682b692107210570004848210771004848361c0037001a0031183119311b311d311e311f3120210721051e312131223123312431253126312731283129312a312b312c312d312e312f4478222105531421055427042106552105082106564c4d4b02210538212106391c0081e80780046a6f686e",
	4: "042004010200b7a60c26040242420c68656c6c6f20776f726c6421208dae2087fbba51304eb02b91f656948397a7946390e8cb70fc9ea4d95f92251d047465737400320032013202320380021234292929292a0431003101310231043105310731083109310a310b310c310d310e310f3111311231133114311533000033000133000233000433000533000733000833000933000a33000b33000c33000d33000e33000f3300113300123300133300143300152d2e01022581f8acd19181cf959a1281f8acd19181cf951a81f8acd19181cf1581f8acd191810f082209240a220b230c240d250e230f23102311231223132314181b1c28171615400003290349483403350222231d4a484848482a50512a632223524100034200004322602261222b634848222862482864286548482228236628226724286828692422700048482471004848361c0037001a0031183119311b311d311e311f312024221e312131223123312431253126312731283129312a312b312c312d312e312f44782522531422542b2355220823564c4d4b0222382123391c0081e80780046a6f686e2281d00f24231f880003420001892223902291922394239593a0a1a2a3a4a5a6a7a8a9aaabacadae23af3a00003b003c003d8164",
	5: "052004010200b7a60c26040242420c68656c6c6f20776f726c6421208dae2087fbba51304eb02b91f656948397a7946390e8cb70fc9ea4d95f92251d047465737400320032013202320380021234292929292a0431003101310231043105310731083109310a310b310c310d310e310f3111311231133114311533000033000133000233000433000533000733000833000933000a33000b33000c33000d33000e33000f3300113300123300133300143300152d2e01022581f8acd19181cf959a1281f8acd19181cf951a81f8acd19181cf1581f8acd191810f082209240a220b230c240d250e230f23102311231223132314181b1c28171615400003290349483403350222231d4a484848482a50512a632223524100034200004322602261222b634848222862482864286548482228236628226724286828692422700048482471004848361c0037001a0031183119311b311d311e311f312024221e312131223123312431253126312731283129312a312b312c312d312e312f44782522531422542b2355220823564c4d4b0222382123391c0081e80780046a6f686e2281d00f24231f880003420001892223902291922394239593a0a1a2a3a4a5a6a7a8a9aaabacadae23af3a00003b003c003d816472064e014f0180070123456789abcd57000824810858245b245a2459",
}

func pseudoOp(opcode string) bool {
	// We don't test every combination of
	// intcblock,bytecblock,intc*,bytec*,arg* here.  Not all of
	// these are truly pseudops, but it seems a good name.
	return strings.HasPrefix(opcode, "int") ||
		strings.HasPrefix(opcode, "byte") ||
		strings.HasPrefix(opcode, "arg")
}

// Check that assembly output is stable across time.
func TestAssemble(t *testing.T) {
	partitiontest.PartitionTest(t)

	// UPDATE PROCEDURE:
	// Run test. It should pass. If test is not passing, do not change this test, fix the assembler first.
	// Extend this test program text. Append instructions to the end so that the program byte hex is visually similar and also simply extended by some new bytes,
	// and so that version-dependent tests pass.
	// Copy hex string from failing test output into source.
	// Run test. It should pass.
	//
	// This doesn't have to be a sensible program to run, it just has to compile.

	t.Parallel()
	for v := uint64(2); v <= AssemblerMaxVersion; v++ {
		t.Run(fmt.Sprintf("v=%d", v), func(t *testing.T) {
			for _, spec := range OpSpecs {
				// Make sure our nonsense covers the ops
				if !strings.Contains(nonsense[v], spec.Name) &&
					!pseudoOp(spec.Name) && spec.Version <= v {
					t.Errorf("v%d nonsense test should contain op %v", v, spec.Name)
				}
			}

			ops := testProg(t, obfuscate(nonsense[v]), v)
			// check that compilation is stable over
			// time. we must assemble to the same bytes
			// this month that we did last month.
			expectedBytes, _ := hex.DecodeString(compiled[v])
			if bytes.Compare(expectedBytes, ops.Program) != 0 {
				// this print is for convenience if
				// the program has been changed. the
				// hex string can be copy pasted back
				// in as a new expected result.
				t.Log(hex.EncodeToString(ops.Program))
			}
			require.Equal(t, expectedBytes, ops.Program)
		})
	}
}

func TestAssembleAlias(t *testing.T) {
	partitiontest.PartitionTest(t)

	t.Parallel()
	source1 := `txn Accounts 0  // alias to txna
pop
gtxn 0 ApplicationArgs 0 // alias to gtxn
pop
`
	ops1, err := AssembleStringWithVersion(source1, AssemblerMaxVersion)
	require.NoError(t, err)

	source2 := `txna Accounts 0
pop
gtxna 0 ApplicationArgs 0
pop
`
	ops2, err := AssembleStringWithVersion(source2, AssemblerMaxVersion)
	require.NoError(t, err)

	require.Equal(t, ops1.Program, ops2.Program)
}

type expect struct {
	l int
	s string
}

func testMatch(t testing.TB, actual, expected string) {
	t.Helper()
	if strings.HasPrefix(expected, "...") && strings.HasSuffix(expected, "...") {
		require.Contains(t, actual, expected[3:len(expected)-3])
	} else if strings.HasPrefix(expected, "...") {
		require.Contains(t, actual+"^", expected[3:]+"^")
	} else if strings.HasSuffix(expected, "...") {
		require.Contains(t, "^"+actual, "^"+expected[:len(expected)-3])
	} else {
		require.Equal(t, expected, actual)
	}
}

func testProg(t testing.TB, source string, ver uint64, expected ...expect) *OpStream {
	t.Helper()
	program := strings.ReplaceAll(source, ";", "\n")
	ops, err := AssembleStringWithVersion(program, ver)
	if len(expected) == 0 {
		if len(ops.Errors) > 0 || err != nil || ops == nil || ops.Program == nil {
			t.Log(program)
		}
		require.Empty(t, ops.Errors)
		require.NoError(t, err)
		require.NotNil(t, ops)
		require.NotNil(t, ops.Program)
	} else {
		require.Error(t, err)
		errors := ops.Errors
		for _, exp := range expected {
			if exp.l == 0 {
				// line 0 means: "must match all"
				require.Len(t, expected, 1)
				for _, err := range errors {
					msg := err.Unwrap().Error()
					testMatch(t, msg, exp.s)
				}
			} else {
				var found *lineError
				for _, err := range errors {
					if err.Line == exp.l {
						found = err
						break
					}
				}
				if found == nil {
					t.Log(fmt.Sprintf("Errors: %v", errors))
				}
				require.NotNil(t, found, "No error on line %d", exp.l)
				msg := found.Unwrap().Error()
				testMatch(t, msg, exp.s)
			}
		}
		require.Nil(t, ops.Program)
	}
	return ops
}

func testLine(t *testing.T, line string, ver uint64, expected string) {
	// By embedding the source line between two other lines, the
	// test for the correct line number in the error is more
	// meaningful.
	source := "int 1\n" + line + "\nint 1\n"
	if expected == "" {
		testProg(t, source, ver)
		return
	}
	testProg(t, source, ver, expect{2, expected})
}
func TestAssembleTxna(t *testing.T) {
	partitiontest.PartitionTest(t)

	testLine(t, "txna Accounts 256", AssemblerMaxVersion, "txna array index beyond 255: 256")
	testLine(t, "txna ApplicationArgs 256", AssemblerMaxVersion, "txna array index beyond 255: 256")
	testLine(t, "txna Sender 256", AssemblerMaxVersion, "txna unknown field: \"Sender\"")
	testLine(t, "gtxna 0 Accounts 256", AssemblerMaxVersion, "gtxna array index beyond 255: 256")
	testLine(t, "gtxna 0 ApplicationArgs 256", AssemblerMaxVersion, "gtxna array index beyond 255: 256")
	testLine(t, "gtxna 256 Accounts 0", AssemblerMaxVersion, "gtxna group index beyond 255: 256")
	testLine(t, "gtxna 0 Sender 256", AssemblerMaxVersion, "gtxna unknown field: \"Sender\"")
	testLine(t, "txn Accounts 0", 1, "txn expects one argument")
	testLine(t, "txn Accounts 0 1", 2, "txn expects one or two arguments")
	testLine(t, "txna Accounts 0 1", AssemblerMaxVersion, "txna expects two arguments")
	testLine(t, "txna Accounts a", AssemblerMaxVersion, "strconv.ParseUint...")
	testLine(t, "gtxn 0 Sender 0", 1, "gtxn expects two arguments")
	testLine(t, "gtxn 0 Sender 1 2", 2, "gtxn expects two or three arguments")
	testLine(t, "gtxna 0 Accounts 1 2", AssemblerMaxVersion, "gtxna expects three arguments")
	testLine(t, "gtxna a Accounts 0", AssemblerMaxVersion, "strconv.ParseUint...")
	testLine(t, "gtxna 0 Accounts a", AssemblerMaxVersion, "strconv.ParseUint...")
	testLine(t, "txn ABC", 2, "txn unknown field: \"ABC\"")
	testLine(t, "gtxn 0 ABC", 2, "gtxn unknown field: \"ABC\"")
	testLine(t, "gtxn a ABC", 2, "strconv.ParseUint...")
	testLine(t, "txn Accounts", AssemblerMaxVersion, "found array field \"Accounts\" in txn op")
	testLine(t, "txn Accounts", 1, "found array field \"Accounts\" in txn op")
	testLine(t, "txn Accounts 0", AssemblerMaxVersion, "")
	testLine(t, "gtxn 0 Accounts", AssemblerMaxVersion, "found array field \"Accounts\" in gtxn op")
	testLine(t, "gtxn 0 Accounts", 1, "found array field \"Accounts\" in gtxn op")
	testLine(t, "gtxn 0 Accounts 1", AssemblerMaxVersion, "")
}

func TestAssembleGlobal(t *testing.T) {
	partitiontest.PartitionTest(t)

	testLine(t, "global", AssemblerMaxVersion, "global expects one argument")
	testLine(t, "global a", AssemblerMaxVersion, "global unknown field: \"a\"")
}

func TestAssembleDefault(t *testing.T) {
	partitiontest.PartitionTest(t)

	source := `byte 0x1122334455
int 1
+
// comment
`
	testProg(t, source, AssemblerMaxVersion, expect{3, "+ arg 0 wanted type uint64 got []byte"})
}

// mutateProgVersion replaces version (first two symbols) in hex-encoded program
func mutateProgVersion(version uint64, prog string) string {
	return fmt.Sprintf("%02x%s", version, prog[2:])
}

func TestOpUint(t *testing.T) {
	partitiontest.PartitionTest(t)

	for v := uint64(1); v <= AssemblerMaxVersion; v++ {
		t.Run(fmt.Sprintf("v=%d", v), func(t *testing.T) {
			ops := OpStream{Version: v}
			ops.Uint(0xcafebabe)
			prog := ops.prependCBlocks()
			require.NotNil(t, prog)
			s := hex.EncodeToString(prog)
			expected := mutateProgVersion(v, "012001bef5fad70c22")
			require.Equal(t, expected, s)
		})
	}
}

func TestOpUint64(t *testing.T) {
	partitiontest.PartitionTest(t)

	t.Parallel()
	for v := uint64(1); v <= AssemblerMaxVersion; v++ {
		t.Run(fmt.Sprintf("v=%d", v), func(t *testing.T) {
			t.Parallel()
			ops := OpStream{Version: v}
			ops.Uint(0xcafebabecafebabe)
			prog := ops.prependCBlocks()
			require.NotNil(t, prog)
			s := hex.EncodeToString(prog)
			require.Equal(t, mutateProgVersion(v, "012001bef5fad7ecd7aeffca0122"), s)
		})
	}
}

func TestOpBytes(t *testing.T) {
	partitiontest.PartitionTest(t)

	t.Parallel()
	for v := uint64(1); v <= AssemblerMaxVersion; v++ {
		t.Run(fmt.Sprintf("v=%d", v), func(t *testing.T) {
			ops := OpStream{Version: v}
			ops.ByteLiteral([]byte("abcdef"))
			prog := ops.prependCBlocks()
			require.NotNil(t, prog)
			s := hex.EncodeToString(prog)
			require.Equal(t, mutateProgVersion(v, "0126010661626364656628"), s)
		})
	}
}

func TestAssembleInt(t *testing.T) {
	partitiontest.PartitionTest(t)

	t.Parallel()

	expectedDefaultConsts := "012001bef5fad70c22"
	expectedOptimizedConsts := "0181bef5fad70c"

	for v := uint64(1); v <= AssemblerMaxVersion; v++ {
		t.Run(fmt.Sprintf("v=%d", v), func(t *testing.T) {
			expected := expectedDefaultConsts
			if v >= optimizeConstantsEnabledVersion {
				expected = expectedOptimizedConsts
			}

			text := "int 0xcafebabe"
			ops, err := AssembleStringWithVersion(text, v)
			require.NoError(t, err)
			s := hex.EncodeToString(ops.Program)
			require.Equal(t, mutateProgVersion(v, expected), s)
		})
	}
}

/*
test values generated in Python
python3
import base64
raw='abcdef'
base64.b64encode(raw.encode())
base64.b32encode(raw.encode())
base64.b16encode(raw.encode())
*/

func TestAssembleBytes(t *testing.T) {
	partitiontest.PartitionTest(t)

	t.Parallel()
	variations := []string{
		"byte b32 MFRGGZDFMY",
		"byte base32 MFRGGZDFMY",
		"byte base32(MFRGGZDFMY)",
		"byte b32(MFRGGZDFMY)",
		"byte b32 MFRGGZDFMY======",
		"byte base32 MFRGGZDFMY======",
		"byte base32(MFRGGZDFMY======)",
		"byte b32(MFRGGZDFMY======)",
		"byte b64 YWJjZGVm",
		"byte base64 YWJjZGVm",
		"byte b64(YWJjZGVm)",
		"byte base64(YWJjZGVm)",
		"byte 0x616263646566",
		`byte "\x61\x62\x63\x64\x65\x66"`,
		`byte "abcdef"`,
	}

	expectedDefaultConsts := "0126010661626364656628"
	expectedOptimizedConsts := "018006616263646566"

	for v := uint64(1); v <= AssemblerMaxVersion; v++ {
		t.Run(fmt.Sprintf("v=%d", v), func(t *testing.T) {
			expected := expectedDefaultConsts
			if v >= optimizeConstantsEnabledVersion {
				expected = expectedOptimizedConsts
			}

			for _, vi := range variations {
				ops, err := AssembleStringWithVersion(vi, v)
				require.NoError(t, err)
				s := hex.EncodeToString(ops.Program)
				require.Equal(t, mutateProgVersion(v, expected), s)
			}

		})
	}
}

func TestAssembleBytesString(t *testing.T) {
	partitiontest.PartitionTest(t)

	for v := uint64(1); v <= AssemblerMaxVersion; v++ {
		t.Run(fmt.Sprintf("v=%d", v), func(t *testing.T) {
			testLine(t, `byte "foo bar"`, v, "")
			testLine(t, `byte "foo bar // not a comment"`, v, "")
		})
	}
}

func TestAssembleOptimizedConstants(t *testing.T) {
	partitiontest.PartitionTest(t)

	t.Parallel()

	t.Run("Bytes", func(t *testing.T) {
		t.Parallel()

		program := `
byte 0x0102
byte base64(AQI=) // 0x0102
byte base32(AEBA====) // 0x0102
byte "test"
byte base32(ORSXG5A=) // "test"
addr WSJHNPJ6YCLX5K4GUMQ4ISPK3ABMS3AL3F6CSVQTCUI5F4I65PWEMCWT3M
byte 0x0103
byte base64(AQM=) // 0x0103
byte base32(AEBQ====) // 0x0103
`
		// 0x0102 and 0x0103 are tied for most frequent bytes, but 0x0102 should win because it appears first
		expected := `
bytecblock 0x0102 0x0103 0x74657374
bytec_0 // 0x0102
bytec_0 // 0x0102
bytec_0 // 0x0102
bytec_2 // "test"
bytec_2 // "test"
pushbytes 0xb49276bd3ec0977eab86a321c449ead802c96c0bd97c2956131511d2f11eebec // addr WSJHNPJ6YCLX5K4GUMQ4ISPK3ABMS3AL3F6CSVQTCUI5F4I65PWEMCWT3M
bytec_1 // 0x0103
bytec_1 // 0x0103
bytec_1 // 0x0103
`
		for v := uint64(optimizeConstantsEnabledVersion); v <= AssemblerMaxVersion; v++ {
			t.Run(fmt.Sprintf("v=%d", v), func(t *testing.T) {
				expectedOps := testProg(t, expected, v)
				expectedHex := hex.EncodeToString(expectedOps.Program)

				actualOps := testProg(t, program, v)
				actualHex := hex.EncodeToString(actualOps.Program)

				require.Equal(t, expectedHex, actualHex)
			})
		}
	})

	t.Run("Ints", func(t *testing.T) {
		t.Parallel()

		program := `
int 1
int OptIn // 1
int 2
int 3
int 4
int ClearState // 3
int 4
int 3
int 4
`
		// 3 and 4 are tied for most frequent int, but 3 should win because it appears first
		expected := `
intcblock 3 4 1
intc_2 // 1
intc_2 // 1
pushint 2
intc_0 // 3
intc_1 // 4
intc_0 // 3
intc_1 // 4
intc_0 // 3
intc_1 // 4
`
		for v := uint64(optimizeConstantsEnabledVersion); v <= AssemblerMaxVersion; v++ {
			t.Run(fmt.Sprintf("v=%d", v), func(t *testing.T) {
				expectedOps := testProg(t, expected, v)
				expectedHex := hex.EncodeToString(expectedOps.Program)

				actualOps := testProg(t, program, v)
				actualHex := hex.EncodeToString(actualOps.Program)

				require.Equal(t, expectedHex, actualHex)
			})
		}
	})

	t.Run("All", func(t *testing.T) {
		t.Parallel()

		program := `
int 1
byte 0x0102
int OptIn // 1
byte base64(AQI=) // 0x0102
int 2
byte base32(AEBA====) // 0x0102
int 3
byte "test"
int 4
byte base32(ORSXG5A=) // "test"
int ClearState // 3
addr WSJHNPJ6YCLX5K4GUMQ4ISPK3ABMS3AL3F6CSVQTCUI5F4I65PWEMCWT3M
int 4
byte 0x0103
int 3
byte base64(AQM=) // 0x0103
int 4
byte base32(AEBQ====) // 0x0103
`
		// interleaving of previous tests
		expected := `
intcblock 3 4 1
bytecblock 0x0102 0x0103 0x74657374
intc_2 // 1
bytec_0 // 0x0102
intc_2 // 1
bytec_0 // 0x0102
pushint 2
bytec_0 // 0x0102
intc_0 // 3
bytec_2 // "test"
intc_1 // 4
bytec_2 // "test"
intc_0 // 3
pushbytes 0xb49276bd3ec0977eab86a321c449ead802c96c0bd97c2956131511d2f11eebec // addr WSJHNPJ6YCLX5K4GUMQ4ISPK3ABMS3AL3F6CSVQTCUI5F4I65PWEMCWT3M
intc_1 // 4
bytec_1 // 0x0103
intc_0 // 3
bytec_1 // 0x0103
intc_1 // 4
bytec_1 // 0x0103
`
		for v := uint64(optimizeConstantsEnabledVersion); v <= AssemblerMaxVersion; v++ {
			t.Run(fmt.Sprintf("v=%d", v), func(t *testing.T) {
				expectedOps := testProg(t, expected, v)
				expectedHex := hex.EncodeToString(expectedOps.Program)

				actualOps := testProg(t, program, v)
				actualHex := hex.EncodeToString(actualOps.Program)

				require.Equal(t, expectedHex, actualHex)
			})
		}
	})

	t.Run("Back jumps", func(t *testing.T) {
		t.Parallel()

		program := `
int 1
byte 0x0102
int OptIn // 1
byte base64(AQI=) // 0x0102
int 2
byte base32(AEBA====) // 0x0102
int 3
byte "test"
target:
retsub
int 4
byte base32(ORSXG5A=) // "test"
int ClearState // 3
addr WSJHNPJ6YCLX5K4GUMQ4ISPK3ABMS3AL3F6CSVQTCUI5F4I65PWEMCWT3M
int 4
byte 0x0103
int 3
byte base64(AQM=) // 0x0103
int 4
callsub target
byte base32(AEBQ====) // 0x0103
`
		expected := `
intcblock 3 4 1
bytecblock 0x0102 0x0103 0x74657374
intc_2 // 1
bytec_0 // 0x0102
intc_2 // 1
bytec_0 // 0x0102
pushint 2
bytec_0 // 0x0102
intc_0 // 3
bytec_2 // "test"
target:
retsub
intc_1 // 4
bytec_2 // "test"
intc_0 // 3
pushbytes 0xb49276bd3ec0977eab86a321c449ead802c96c0bd97c2956131511d2f11eebec // addr WSJHNPJ6YCLX5K4GUMQ4ISPK3ABMS3AL3F6CSVQTCUI5F4I65PWEMCWT3M
intc_1 // 4
bytec_1 // 0x0103
intc_0 // 3
bytec_1 // 0x0103
intc_1 // 4
callsub target
bytec_1 // 0x0103
`
		for v := uint64(optimizeConstantsEnabledVersion); v <= AssemblerMaxVersion; v++ {
			t.Run(fmt.Sprintf("v=%d", v), func(t *testing.T) {
				expectedOps := testProg(t, expected, v)
				expectedHex := hex.EncodeToString(expectedOps.Program)

				actualOps := testProg(t, program, v)
				actualHex := hex.EncodeToString(actualOps.Program)

				require.Equal(t, expectedHex, actualHex)
			})
		}
	})
}

func TestAssembleOptimizedUint(t *testing.T) {
	partitiontest.PartitionTest(t)

	t.Parallel()

	program := `
int 1
int OptIn
int 2
int 3
int 3
int ClearState
`
	expected := "042002030123238102222222"

	for v := uint64(optimizeConstantsEnabledVersion); v <= AssemblerMaxVersion; v++ {
		t.Run(fmt.Sprintf("v=%d", v), func(t *testing.T) {
			ops, err := AssembleStringWithVersion(program, v)
			require.NoError(t, err)
			s := hex.EncodeToString(ops.Program)
			require.Equal(t, mutateProgVersion(v, expected), s)
		})
	}
}

func TestFieldsFromLine(t *testing.T) {
	partitiontest.PartitionTest(t)

	line := "op arg"
	fields := fieldsFromLine(line)
	require.Equal(t, 2, len(fields))
	require.Equal(t, "op", fields[0])
	require.Equal(t, "arg", fields[1])

	line = "op arg // test"
	fields = fieldsFromLine(line)
	require.Equal(t, 2, len(fields))
	require.Equal(t, "op", fields[0])
	require.Equal(t, "arg", fields[1])

	line = "op base64 ABC//=="
	fields = fieldsFromLine(line)
	require.Equal(t, 3, len(fields))
	require.Equal(t, "op", fields[0])
	require.Equal(t, "base64", fields[1])
	require.Equal(t, "ABC//==", fields[2])

	line = "op base64 ABC/=="
	fields = fieldsFromLine(line)
	require.Equal(t, 3, len(fields))
	require.Equal(t, "op", fields[0])
	require.Equal(t, "base64", fields[1])
	require.Equal(t, "ABC/==", fields[2])

	line = "op base64 ABC/== /"
	fields = fieldsFromLine(line)
	require.Equal(t, 4, len(fields))
	require.Equal(t, "op", fields[0])
	require.Equal(t, "base64", fields[1])
	require.Equal(t, "ABC/==", fields[2])
	require.Equal(t, "/", fields[3])

	line = "op base64 ABC/== //"
	fields = fieldsFromLine(line)
	require.Equal(t, 3, len(fields))
	require.Equal(t, "op", fields[0])
	require.Equal(t, "base64", fields[1])
	require.Equal(t, "ABC/==", fields[2])

	line = "op base64 ABC//== //"
	fields = fieldsFromLine(line)
	require.Equal(t, 3, len(fields))
	require.Equal(t, "op", fields[0])
	require.Equal(t, "base64", fields[1])
	require.Equal(t, "ABC//==", fields[2])

	line = "op b64 ABC//== //"
	fields = fieldsFromLine(line)
	require.Equal(t, 3, len(fields))
	require.Equal(t, "op", fields[0])
	require.Equal(t, "b64", fields[1])
	require.Equal(t, "ABC//==", fields[2])

	line = "op b64(ABC//==) // comment"
	fields = fieldsFromLine(line)
	require.Equal(t, 2, len(fields))
	require.Equal(t, "op", fields[0])
	require.Equal(t, "b64(ABC//==)", fields[1])

	line = "op base64(ABC//==) // comment"
	fields = fieldsFromLine(line)
	require.Equal(t, 2, len(fields))
	require.Equal(t, "op", fields[0])
	require.Equal(t, "base64(ABC//==)", fields[1])

	line = "op b64(ABC/==) // comment"
	fields = fieldsFromLine(line)
	require.Equal(t, 2, len(fields))
	require.Equal(t, "op", fields[0])
	require.Equal(t, "b64(ABC/==)", fields[1])

	line = "op base64(ABC/==) // comment"
	fields = fieldsFromLine(line)
	require.Equal(t, 2, len(fields))
	require.Equal(t, "op", fields[0])
	require.Equal(t, "base64(ABC/==)", fields[1])

	line = "base64(ABC//==)"
	fields = fieldsFromLine(line)
	require.Equal(t, 1, len(fields))
	require.Equal(t, "base64(ABC//==)", fields[0])

	line = "b(ABC//==)"
	fields = fieldsFromLine(line)
	require.Equal(t, 1, len(fields))
	require.Equal(t, "b(ABC", fields[0])

	line = "b(ABC//==) //"
	fields = fieldsFromLine(line)
	require.Equal(t, 1, len(fields))
	require.Equal(t, "b(ABC", fields[0])

	line = "b(ABC ==) //"
	fields = fieldsFromLine(line)
	require.Equal(t, 2, len(fields))
	require.Equal(t, "b(ABC", fields[0])
	require.Equal(t, "==)", fields[1])

	line = "op base64 ABC)"
	fields = fieldsFromLine(line)
	require.Equal(t, 3, len(fields))
	require.Equal(t, "op", fields[0])
	require.Equal(t, "base64", fields[1])
	require.Equal(t, "ABC)", fields[2])

	line = "op base64 ABC) // comment"
	fields = fieldsFromLine(line)
	require.Equal(t, 3, len(fields))
	require.Equal(t, "op", fields[0])
	require.Equal(t, "base64", fields[1])
	require.Equal(t, "ABC)", fields[2])

	line = "op base64 ABC//) // comment"
	fields = fieldsFromLine(line)
	require.Equal(t, 3, len(fields))
	require.Equal(t, "op", fields[0])
	require.Equal(t, "base64", fields[1])
	require.Equal(t, "ABC//)", fields[2])

	line = `op "test"`
	fields = fieldsFromLine(line)
	require.Equal(t, 2, len(fields))
	require.Equal(t, "op", fields[0])
	require.Equal(t, `"test"`, fields[1])

	line = `op "test1 test2"`
	fields = fieldsFromLine(line)
	require.Equal(t, 2, len(fields))
	require.Equal(t, "op", fields[0])
	require.Equal(t, `"test1 test2"`, fields[1])

	line = `op "test1 test2" // comment`
	fields = fieldsFromLine(line)
	require.Equal(t, 2, len(fields))
	require.Equal(t, "op", fields[0])
	require.Equal(t, `"test1 test2"`, fields[1])

	line = `op "test1 test2 // not a comment"`
	fields = fieldsFromLine(line)
	require.Equal(t, 2, len(fields))
	require.Equal(t, "op", fields[0])
	require.Equal(t, `"test1 test2 // not a comment"`, fields[1])

	line = `op "test1 test2 // not a comment" // comment`
	fields = fieldsFromLine(line)
	require.Equal(t, 2, len(fields))
	require.Equal(t, "op", fields[0])
	require.Equal(t, `"test1 test2 // not a comment"`, fields[1])

	line = `op "test1 test2 // not a comment" // comment`
	fields = fieldsFromLine(line)
	require.Equal(t, 2, len(fields))
	require.Equal(t, "op", fields[0])
	require.Equal(t, `"test1 test2 // not a comment"`, fields[1])

	line = `op "test1 test2" //`
	fields = fieldsFromLine(line)
	require.Equal(t, 2, len(fields))
	require.Equal(t, "op", fields[0])
	require.Equal(t, `"test1 test2"`, fields[1])

	line = `op "test1 test2"//`
	fields = fieldsFromLine(line)
	require.Equal(t, 2, len(fields))
	require.Equal(t, "op", fields[0])
	require.Equal(t, `"test1 test2"`, fields[1])

	line = `op "test1 test2` // non-terminated string literal
	fields = fieldsFromLine(line)
	require.Equal(t, 2, len(fields))
	require.Equal(t, "op", fields[0])
	require.Equal(t, `"test1 test2`, fields[1])

	line = `op "test1 test2\"` // non-terminated string literal
	fields = fieldsFromLine(line)
	require.Equal(t, 2, len(fields))
	require.Equal(t, "op", fields[0])
	require.Equal(t, `"test1 test2\"`, fields[1])

	line = `op \"test1 test2\"` // not a string literal
	fields = fieldsFromLine(line)
	require.Equal(t, 3, len(fields))
	require.Equal(t, "op", fields[0])
	require.Equal(t, `\"test1`, fields[1])
	require.Equal(t, `test2\"`, fields[2])

	line = `"test1 test2"`
	fields = fieldsFromLine(line)
	require.Equal(t, 1, len(fields))
	require.Equal(t, `"test1 test2"`, fields[0])

	line = `\"test1 test2"`
	fields = fieldsFromLine(line)
	require.Equal(t, 2, len(fields))
	require.Equal(t, `\"test1`, fields[0])
	require.Equal(t, `test2"`, fields[1])

	line = `"" // test`
	fields = fieldsFromLine(line)
	require.Equal(t, 1, len(fields))
	require.Equal(t, `""`, fields[0])
}

func TestAssembleRejectNegJump(t *testing.T) {
	partitiontest.PartitionTest(t)

	t.Parallel()
	source := `wat:
int 1
bnz wat
int 2`
	for v := uint64(1); v < backBranchEnabledVersion; v++ {
		t.Run(fmt.Sprintf("v=%d", v), func(t *testing.T) {
			testProg(t, source, v, expect{3, "label \"wat\" is a back reference..."})
		})
	}
	for v := uint64(backBranchEnabledVersion); v <= AssemblerMaxVersion; v++ {
		t.Run(fmt.Sprintf("v=%d", v), func(t *testing.T) {
			testProg(t, source, v)
		})
	}
}

func TestAssembleBase64(t *testing.T) {
	partitiontest.PartitionTest(t)

	t.Parallel()
	text := `byte base64 //GWRM+yy3BCavBDXO/FYTNZ6o2Jai5edsMCBdDEz+0=
byte base64 avGWRM+yy3BCavBDXO/FYTNZ6o2Jai5edsMCBdDEz//=
//
//text
==
int 1 //sometext
&& //somemoretext
int 1
==
byte b64 //GWRM+yy3BCavBDXO/FYTNZ6o2Jai5edsMCBdDEz+8=
byte b64 avGWRM+yy3BCavBDXO/FYTNZ6o2Jai5edsMCBdDEz//=
==
||`

	expectedDefaultConsts := "01200101260320fff19644cfb2cb70426af0435cefc5613359ea8d896a2e5e76c30205d0c4cfed206af19644cfb2cb70426af0435cefc5613359ea8d896a2e5e76c30205d0c4cfff20fff19644cfb2cb70426af0435cefc5613359ea8d896a2e5e76c30205d0c4cfef282912221022122a291211"
	expectedOptimizedConsts := "012001012601206af19644cfb2cb70426af0435cefc5613359ea8d896a2e5e76c30205d0c4cfff8020fff19644cfb2cb70426af0435cefc5613359ea8d896a2e5e76c30205d0c4cfed2812221022128020fff19644cfb2cb70426af0435cefc5613359ea8d896a2e5e76c30205d0c4cfef281211"

	for v := uint64(1); v <= AssemblerMaxVersion; v++ {
		t.Run(fmt.Sprintf("v=%d", v), func(t *testing.T) {
			expected := expectedDefaultConsts
			if v >= optimizeConstantsEnabledVersion {
				expected = expectedOptimizedConsts
			}

			ops := testProg(t, text, v)
			s := hex.EncodeToString(ops.Program)
			require.Equal(t, mutateProgVersion(v, expected), s)
		})
	}
}

func TestAssembleRejectUnkLabel(t *testing.T) {
	partitiontest.PartitionTest(t)

	t.Parallel()
	source := `int 1
bnz nowhere
int 2`
	for v := uint64(1); v <= AssemblerMaxVersion; v++ {
		t.Run(fmt.Sprintf("v=%d", v), func(t *testing.T) {
			testProg(t, source, v, expect{2, "reference to undefined label \"nowhere\""})
		})
	}
}

func TestAssembleJumpToTheEnd(t *testing.T) {
	partitiontest.PartitionTest(t)

	t.Parallel()
	source := `intcblock 1
intc 0
intc 0
bnz done
done:`
	ops, err := AssembleStringWithVersion(source, AssemblerMaxVersion)
	require.NoError(t, err)
	require.Equal(t, 9, len(ops.Program))
	expectedProgBytes := []byte("\x01\x20\x01\x01\x22\x22\x40\x00\x00")
	expectedProgBytes[0] = byte(AssemblerMaxVersion)
	require.Equal(t, expectedProgBytes, ops.Program)
}

func TestMultipleErrors(t *testing.T) {
	partitiontest.PartitionTest(t)

	t.Parallel()
	source := `int 1
bnz nowhere
// comment
txn XYZ
int 2`
	for v := uint64(1); v <= AssemblerMaxVersion; v++ {
		t.Run(fmt.Sprintf("v=%d", v), func(t *testing.T) {
			testProg(t, source, v,
				expect{2, "reference to undefined label \"nowhere\""},
				expect{4, "txn unknown field: \"XYZ\""})
		})
	}
}

func TestAssembleDisassemble(t *testing.T) {
	partitiontest.PartitionTest(t)

	// Specifically constructed program text that should be recreated by Disassemble()
	t.Parallel()
	text := fmt.Sprintf(`#pragma version %d
intcblock 0 1 2 3 4 5
bytecblock 0xcafed00d 0x1337 0x68656c6c6f 0xdeadbeef 0x70077007 0x0102030405060708091011121314151617181920212223242526272829303132
bytec_2 // "hello"
pop
bytec 5 // addr AEBAGBAFAYDQQCIQCEJBGFAVCYLRQGJAEERCGJBFEYTSQKJQGEZHVJ5ZZY
pop
intc_1 // 1
intc_0 // 0
+
intc 4 // 4
*
bytec_1 // 0x1337
bytec_0 // 0xcafed00d
==
bytec 4 // 0x70077007
len
+
arg_0
len
arg 5
len
+
bnz label1
global MinTxnFee
global MinBalance
global MaxTxnLife
global ZeroAddress
global GroupSize
global LogicSigVersion
global Round
global LatestTimestamp
global CurrentApplicationID
global CreatorAddress
txn Sender
txn Fee
bnz label1
txn FirstValid
txn LastValid
txn Note
txn Receiver
txn Amount
label1:
txn CloseRemainderTo
txn VotePK
txn SelectionPK
txn VoteFirst
txn VoteLast
txn FirstValidTime
txn Lease
txn VoteKeyDilution
txn Type
txn TypeEnum
txn XferAsset
txn AssetAmount
txn AssetSender
txn AssetReceiver
txn AssetCloseTo
txn GroupIndex
txn TxID
txn ApplicationID
txn OnCompletion
txna ApplicationArgs 0
txn NumAppArgs
txna Accounts 0
txn NumAccounts
txn ApprovalProgram
txn ClearStateProgram
txn RekeyTo
txn ConfigAsset
txn ConfigAssetTotal
txn ConfigAssetDecimals
txn ConfigAssetDefaultFrozen
txn ConfigAssetUnitName
txn ConfigAssetName
txn ConfigAssetURL
txn ConfigAssetMetadataHash
txn ConfigAssetManager
txn ConfigAssetReserve
txn ConfigAssetFreeze
txn ConfigAssetClawback
txn FreezeAsset
txn FreezeAssetAccount
txn FreezeAssetFrozen
txna Assets 0
txn NumAssets
txna Applications 0
txn NumApplications
txn GlobalNumUint
txn GlobalNumByteSlice
txn LocalNumUint
txn LocalNumByteSlice
gtxn 12 Fee
txn ExtraProgramPages
`, AssemblerMaxVersion)
	for _, globalField := range GlobalFieldNames {
		if !strings.Contains(text, globalField) {
			t.Errorf("TestAssembleDisassemble missing field global %v", globalField)
		}
	}
	for _, txnField := range TxnFieldNames {
		if !strings.Contains(text, txnField) {
			t.Errorf("TestAssembleDisassemble missing field txn %v", txnField)
		}
	}
	ops := testProg(t, text, AssemblerMaxVersion)
	t2, err := Disassemble(ops.Program)
	require.Equal(t, text, t2)
	require.NoError(t, err)
}

func TestAssembleDisassembleCycle(t *testing.T) {
	partitiontest.PartitionTest(t)

	// Test that disassembly re-assembles to the same program bytes.
	// Disassembly won't necessarily perfectly recreate the source text, but assembling the result of Disassemble() should be the same program bytes.
	t.Parallel()

	tests := map[uint64]string{
		1: v1Nonsense,
		2: v1Nonsense + v2Nonsense,
		3: v1Nonsense + v2Nonsense + v3Nonsense,
	}

	// This confirms that each program compiles to the same bytes
	// (except the leading version indicator), when compiled under
	// original version, unspecified version (so it should pick up
	// the pragma) and current version with pragma removed. That
	// doesn't *have* to be true, as we can introduce
	// optimizations in later versions that change the bytecode
	// emitted. But currently it is, so we test it for now to
	// catch any suprises.
	for v, source := range tests {
		t.Run(fmt.Sprintf("v=%d", v), func(t *testing.T) {
			ops := testProg(t, obfuscate(source), v)
			t2, err := Disassemble(ops.Program)
			require.NoError(t, err)
			none := testProg(t, obfuscate(t2), assemblerNoVersion)
			require.Equal(t, ops.Program[1:], none.Program[1:])
			t3 := "// " + t2 // This comments out the #pragma version
			current := testProg(t, obfuscate(t3), AssemblerMaxVersion)
			require.Equal(t, ops.Program[1:], current.Program[1:])
		})
	}
}

func TestConstantDisassembly(t *testing.T) {
	partitiontest.PartitionTest(t)

	t.Parallel()

	ops := testProg(t, "int 47", AssemblerMaxVersion)
	out, err := Disassemble(ops.Program)
	require.NoError(t, err)
	require.Contains(t, out, "pushint 47")

	ops = testProg(t, "byte \"john\"", AssemblerMaxVersion)
	out, err = Disassemble(ops.Program)
	require.NoError(t, err)
	require.Contains(t, out, "pushbytes 0x6a6f686e // \"john\"")

	ops = testProg(t, "byte \"!&~\"", AssemblerMaxVersion)
	out, err = Disassemble(ops.Program)
	require.NoError(t, err)
	require.Contains(t, out, "pushbytes 0x21267e // \"!&~\"")

	ops = testProg(t, "byte 0x010720", AssemblerMaxVersion)
	out, err = Disassemble(ops.Program)
	require.NoError(t, err)
	require.Contains(t, out, "pushbytes 0x010720 // 0x010720")

	ops = testProg(t, "addr AAAAAAAAAAAAAAAAAAAAAAAAAAAAAAAAAAAAAAAAAAAAAAAAAAAAY5HFKQ", AssemblerMaxVersion)
	out, err = Disassemble(ops.Program)
	require.NoError(t, err)
	require.Contains(t, out, "pushbytes 0x0000000000000000000000000000000000000000000000000000000000000000 // addr AAAAAAAAAAAAAAAAAAAAAAAAAAAAAAAAAAAAAAAAAAAAAAAAAAAAY5HFKQ")

}

func TestConstantArgs(t *testing.T) {
	t.Parallel()
	for v := uint64(1); v <= AssemblerMaxVersion; v++ {
		testProg(t, "int", v, expect{1, "int needs one argument"})
		testProg(t, "intc", v, expect{1, "intc operation needs one argument"})
		testProg(t, "byte", v, expect{1, "byte operation needs byte literal argument"})
		testProg(t, "bytec", v, expect{1, "bytec operation needs one argument"})
		testProg(t, "addr", v, expect{1, "addr operation needs one argument"})
	}
	for v := uint64(3); v <= AssemblerMaxVersion; v++ {
		testProg(t, "pushint", v, expect{1, "pushint needs one argument"})
		testProg(t, "pushbytes", v, expect{1, "pushbytes needs one argument"})
	}

}

func TestAssembleDisassembleErrors(t *testing.T) {
	partitiontest.PartitionTest(t)

	t.Parallel()

	source := `txn Sender`
	ops, err := AssembleStringWithVersion(source, AssemblerMaxVersion)
	require.NoError(t, err)
	ops.Program[2] = 0x50 // txn field
	_, err = Disassemble(ops.Program)
	require.Error(t, err)
	require.Contains(t, err.Error(), "invalid txn arg index")

	source = `txna Accounts 0`
	ops, err = AssembleStringWithVersion(source, AssemblerMaxVersion)
	require.NoError(t, err)
	ops.Program[2] = 0x50 // txn field
	_, err = Disassemble(ops.Program)
	require.Error(t, err)
	require.Contains(t, err.Error(), "invalid txn arg index")

	source = `gtxn 0 Sender`
	ops, err = AssembleStringWithVersion(source, AssemblerMaxVersion)
	require.NoError(t, err)
	ops.Program[3] = 0x50 // txn field
	_, err = Disassemble(ops.Program)
	require.Error(t, err)
	require.Contains(t, err.Error(), "invalid txn arg index")

	source = `gtxna 0 Accounts 0`
	ops, err = AssembleStringWithVersion(source, AssemblerMaxVersion)
	require.NoError(t, err)
	ops.Program[3] = 0x50 // txn field
	_, err = Disassemble(ops.Program)
	require.Error(t, err)
	require.Contains(t, err.Error(), "invalid txn arg index")

	source = `global MinTxnFee`
	ops, err = AssembleStringWithVersion(source, AssemblerMaxVersion)
	require.NoError(t, err)
	ops.Program[2] = 0x50 // txn field
	_, err = Disassemble(ops.Program)
	require.Error(t, err)
	require.Contains(t, err.Error(), "invalid global arg index")

	ops.Program[0] = 0x11 // version
	out, err := Disassemble(ops.Program)
	require.NoError(t, err)
	require.Contains(t, out, "unsupported version")

	ops.Program[0] = 0x01 // version
	ops.Program[1] = 0xFF // first opcode
	_, err = Disassemble(ops.Program)
	require.Error(t, err)
	require.Contains(t, err.Error(), "invalid opcode")

	source = "int 0\nint 0\nasset_holding_get AssetFrozen"
	ops, err = AssembleStringWithVersion(source, AssemblerMaxVersion)
	require.NoError(t, err)
	ops.Program[7] = 0x50 // holding field
	_, err = Disassemble(ops.Program)
	require.Error(t, err)
	require.Contains(t, err.Error(), "invalid asset holding arg index")

	source = "int 0\nasset_params_get AssetTotal"
	ops, err = AssembleStringWithVersion(source, AssemblerMaxVersion)
	require.NoError(t, err)
	ops.Program[4] = 0x50 // params field
	_, err = Disassemble(ops.Program)
	require.Error(t, err)
	require.Contains(t, err.Error(), "invalid asset params arg index")

	source = "int 0\nasset_params_get AssetTotal"
	ops, err = AssembleStringWithVersion(source, AssemblerMaxVersion)
	require.NoError(t, err)
	_, err = Disassemble(ops.Program)
	require.NoError(t, err)
	ops.Program = ops.Program[0 : len(ops.Program)-1]
	_, err = Disassemble(ops.Program)
	require.Error(t, err)
	require.Contains(t, err.Error(), "unexpected asset_params_get opcode end: missing 1 bytes")

	source = "gtxna 0 Accounts 0"
	ops, err = AssembleStringWithVersion(source, AssemblerMaxVersion)
	require.NoError(t, err)
	_, err = Disassemble(ops.Program)
	require.NoError(t, err)
	ops.Program = ops.Program[0 : len(ops.Program)-2]
	_, err = Disassemble(ops.Program)
	require.Error(t, err)
	require.Contains(t, err.Error(), "unexpected gtxna opcode end: missing 2 bytes")

	source = "txna Accounts 0"
	ops, err = AssembleStringWithVersion(source, AssemblerMaxVersion)
	require.NoError(t, err)
	_, err = Disassemble(ops.Program)
	require.NoError(t, err)
	ops.Program = ops.Program[0 : len(ops.Program)-1]
	_, err = Disassemble(ops.Program)
	require.Error(t, err)
	require.Contains(t, err.Error(), "unexpected txna opcode end: missing 1 bytes")

	source = "byte 0x4141\nsubstring 0 1"
	ops, err = AssembleStringWithVersion(source, AssemblerMaxVersion)
	require.NoError(t, err)
	_, err = Disassemble(ops.Program)
	require.NoError(t, err)
	ops.Program = ops.Program[0 : len(ops.Program)-1]
	_, err = Disassemble(ops.Program)
	require.Error(t, err)
	require.Contains(t, err.Error(), "unexpected substring opcode end: missing 1 bytes")
}

func TestAssembleVersions(t *testing.T) {
	partitiontest.PartitionTest(t)

	t.Parallel()
	testLine(t, "txna Accounts 0", AssemblerMaxVersion, "")
	testLine(t, "txna Accounts 0", 2, "")
	testLine(t, "txna Accounts 0", 1, "txna opcode was introduced in TEAL v2")
}

func TestAssembleBalance(t *testing.T) {
	partitiontest.PartitionTest(t)

	t.Parallel()

	source := `byte 0x00
balance
int 1
==`
	for v := uint64(2); v < directRefEnabledVersion; v++ {
		testProg(t, source, v, expect{2, "balance arg 0 wanted type uint64 got []byte"})
	}
	for v := uint64(directRefEnabledVersion); v <= AssemblerMaxVersion; v++ {
		testProg(t, source, v)
	}
}

func TestAssembleMinBalance(t *testing.T) {
	partitiontest.PartitionTest(t)

	t.Parallel()

	source := `byte 0x00
min_balance
int 1
==`
	for v := uint64(3); v < directRefEnabledVersion; v++ {
		testProg(t, source, v, expect{2, "min_balance arg 0 wanted type uint64 got []byte"})
	}
	for v := uint64(directRefEnabledVersion); v <= AssemblerMaxVersion; v++ {
		testProg(t, source, v)
	}
}

func TestAssembleAsset(t *testing.T) {
	partitiontest.PartitionTest(t)

	t.Parallel()
	introduction := OpsByName[LogicVersion]["asset_holding_get"].Version
	for v := introduction; v <= AssemblerMaxVersion; v++ {
		testProg(t, "asset_holding_get ABC 1", v,
			expect{1, "asset_holding_get ABC 1 expects 2 stack arguments..."})
		testProg(t, "int 1; asset_holding_get ABC 1", v,
			expect{2, "asset_holding_get ABC 1 expects 2 stack arguments..."})
		testProg(t, "int 1; int 1; asset_holding_get ABC 1", v,
			expect{3, "asset_holding_get expects one argument"})
		testProg(t, "int 1; int 1; asset_holding_get ABC", v,
			expect{3, "asset_holding_get unknown arg: \"ABC\""})

		testProg(t, "byte 0x1234; asset_params_get ABC 1", v,
			expect{2, "asset_params_get ABC 1 arg 0 wanted type uint64..."})

		testLine(t, "asset_params_get ABC 1", v, "asset_params_get expects one argument")
		testLine(t, "asset_params_get ABC", v, "asset_params_get unknown arg: \"ABC\"")
	}
}

func TestDisassembleSingleOp(t *testing.T) {
	partitiontest.PartitionTest(t)

	t.Parallel()

	for v := uint64(1); v <= AssemblerMaxVersion; v++ {
		// test ensures no double arg_0 entries in disassembly listing
		sample := fmt.Sprintf("#pragma version %d\narg_0\n", v)
		ops, err := AssembleStringWithVersion(sample, v)
		require.NoError(t, err)
		require.Equal(t, 2, len(ops.Program))
		disassembled, err := Disassemble(ops.Program)
		require.NoError(t, err)
		require.Equal(t, sample, disassembled)
	}
}

func TestDisassembleInt(t *testing.T) {
	partitiontest.PartitionTest(t)

	t.Parallel()
	txnSample := fmt.Sprintf("#pragma version %d\nint 17\nint 27\nint 37\nint 47\nint 5\nint 17\n", AssemblerMaxVersion)
	ops := testProg(t, txnSample, AssemblerMaxVersion)
	disassembled, err := Disassemble(ops.Program)
	require.NoError(t, err)
	// Would ne nice to check that these appear in the
	// disassembled output in the right order, but I don't want to
	// hardcode checks that they are in certain intc slots.
	require.Contains(t, disassembled, "// 17")
	require.Contains(t, disassembled, "pushint 27")
	require.Contains(t, disassembled, "pushint 37")
	require.Contains(t, disassembled, "pushint 47")
	require.Contains(t, disassembled, "pushint 5")
}

func TestDisassembleTxna(t *testing.T) {
	partitiontest.PartitionTest(t)

	t.Parallel()
	// txn was 1, but this tests both
	introduction := OpsByName[LogicVersion]["gtxna"].Version
	for v := introduction; v <= AssemblerMaxVersion; v++ {
		// check txn and txna are properly disassembled
		txnSample := fmt.Sprintf("#pragma version %d\ntxn Sender\n", v)
		ops := testProg(t, txnSample, v)
		disassembled, err := Disassemble(ops.Program)
		require.NoError(t, err)
		require.Equal(t, txnSample, disassembled)

		txnaSample := fmt.Sprintf("#pragma version %d\ntxna Accounts 0\n", v)
		ops = testProg(t, txnaSample, v)
		disassembled, err = Disassemble(ops.Program)
		require.NoError(t, err)
		require.Equal(t, txnaSample, disassembled)

		txnSample2 := fmt.Sprintf("#pragma version %d\ntxn Accounts 0\n", v)
		ops = testProg(t, txnSample2, v)
		disassembled, err = Disassemble(ops.Program)
		require.NoError(t, err)
		// compare with txnaSample, not txnSample2
		require.Equal(t, txnaSample, disassembled)
	}
}

func TestDisassembleGtxna(t *testing.T) {
	partitiontest.PartitionTest(t)

	t.Parallel()
	// check gtxn and gtxna are properly disassembled

	introduction := OpsByName[LogicVersion]["gtxna"].Version
	for v := introduction; v <= AssemblerMaxVersion; v++ {
		gtxnSample := fmt.Sprintf("#pragma version %d\ngtxn 0 Sender\n", v)
		ops := testProg(t, gtxnSample, v)
		disassembled, err := Disassemble(ops.Program)
		require.NoError(t, err)
		require.Equal(t, gtxnSample, disassembled)

		gtxnaSample := fmt.Sprintf("#pragma version %d\ngtxna 0 Accounts 0\n", v)
		ops = testProg(t, gtxnaSample, v)
		disassembled, err = Disassemble(ops.Program)
		require.NoError(t, err)
		require.Equal(t, gtxnaSample, disassembled)

		gtxnSample2 := fmt.Sprintf("#pragma version %d\ngtxn 0 Accounts 0\n", v)
		ops = testProg(t, gtxnSample2, v)
		disassembled, err = Disassemble(ops.Program)
		require.NoError(t, err)
		// compare with gtxnaSample, not gtxnSample2
		require.Equal(t, gtxnaSample, disassembled)
	}
}

func TestDisassemblePushConst(t *testing.T) {
	partitiontest.PartitionTest(t)

	t.Parallel()
	// check pushint and pushbytes are properly disassembled
	intSample := fmt.Sprintf("#pragma version %d\npushint 1\n", AssemblerMaxVersion)
	expectedIntSample := intSample
	ops, err := AssembleStringWithVersion(intSample, AssemblerMaxVersion)
	require.NoError(t, err)
	disassembled, err := Disassemble(ops.Program)
	require.NoError(t, err)
	require.Equal(t, expectedIntSample, disassembled)

	hexBytesSample := fmt.Sprintf("#pragma version %d\npushbytes 0x01\n", AssemblerMaxVersion)
	expectedHexBytesSample := fmt.Sprintf("#pragma version %d\npushbytes 0x01 // 0x01\n", AssemblerMaxVersion)
	ops, err = AssembleStringWithVersion(hexBytesSample, AssemblerMaxVersion)
	require.NoError(t, err)
	disassembled, err = Disassemble(ops.Program)
	require.NoError(t, err)
	require.Equal(t, expectedHexBytesSample, disassembled)

	stringBytesSample := fmt.Sprintf("#pragma version %d\npushbytes \"a\"\n", AssemblerMaxVersion)
	expectedStringBytesSample := fmt.Sprintf("#pragma version %d\npushbytes 0x61 // \"a\"\n", AssemblerMaxVersion)
	ops, err = AssembleStringWithVersion(stringBytesSample, AssemblerMaxVersion)
	require.NoError(t, err)
	disassembled, err = Disassemble(ops.Program)
	require.NoError(t, err)
	require.Equal(t, expectedStringBytesSample, disassembled)
}

func TestDisassembleLastLabel(t *testing.T) {
	partitiontest.PartitionTest(t)

	t.Parallel()

	// starting from TEAL v2 branching to the last line are legal
	for v := uint64(2); v <= AssemblerMaxVersion; v++ {
		t.Run(fmt.Sprintf("v=%d", v), func(t *testing.T) {
			source := fmt.Sprintf(`#pragma version %d
intcblock 1
intc_0 // 1
bnz label1
label1:
`, v)
			ops, err := AssembleStringWithVersion(source, v)
			require.NoError(t, err)
			dis, err := Disassemble(ops.Program)
			require.NoError(t, err)
			require.Equal(t, source, dis)
		})
	}
}

func TestAssembleOffsets(t *testing.T) {
	partitiontest.PartitionTest(t)

	t.Parallel()
	source := "err"
	ops := testProg(t, source, AssemblerMaxVersion)
	require.Equal(t, 2, len(ops.Program))
	require.Equal(t, 1, len(ops.OffsetToLine))
	// vlen
	line, ok := ops.OffsetToLine[0]
	require.False(t, ok)
	require.Equal(t, 0, line)
	// err
	line, ok = ops.OffsetToLine[1]
	require.True(t, ok)
	require.Equal(t, 0, line)

	source = `err
// comment
err
`
	ops = testProg(t, source, AssemblerMaxVersion)
	require.Equal(t, 3, len(ops.Program))
	require.Equal(t, 2, len(ops.OffsetToLine))
	// vlen
	line, ok = ops.OffsetToLine[0]
	require.False(t, ok)
	require.Equal(t, 0, line)
	// err 1
	line, ok = ops.OffsetToLine[1]
	require.True(t, ok)
	require.Equal(t, 0, line)
	// err 2
	line, ok = ops.OffsetToLine[2]
	require.True(t, ok)
	require.Equal(t, 2, line)

	source = `err
b label1
err
label1:
err
`
	ops = testProg(t, source, AssemblerMaxVersion)
	require.Equal(t, 7, len(ops.Program))
	require.Equal(t, 4, len(ops.OffsetToLine))
	// vlen
	line, ok = ops.OffsetToLine[0]
	require.False(t, ok)
	require.Equal(t, 0, line)
	// err 1
	line, ok = ops.OffsetToLine[1]
	require.True(t, ok)
	require.Equal(t, 0, line)
	// b
	line, ok = ops.OffsetToLine[2]
	require.True(t, ok)
	require.Equal(t, 1, line)
	// b byte 1
	line, ok = ops.OffsetToLine[3]
	require.False(t, ok)
	require.Equal(t, 0, line)
	// b byte 2
	line, ok = ops.OffsetToLine[4]
	require.False(t, ok)
	require.Equal(t, 0, line)
	// err 2
	line, ok = ops.OffsetToLine[5]
	require.True(t, ok)
	require.Equal(t, 2, line)
	// err 3
	line, ok = ops.OffsetToLine[6]
	require.True(t, ok)
	require.Equal(t, 4, line)

	source = `pushint 0
// comment
!
`
	ops = testProg(t, source, AssemblerMaxVersion)
	require.Equal(t, 4, len(ops.Program))
	require.Equal(t, 2, len(ops.OffsetToLine))
	// vlen
	line, ok = ops.OffsetToLine[0]
	require.False(t, ok)
	require.Equal(t, 0, line)
	// pushint
	line, ok = ops.OffsetToLine[1]
	require.True(t, ok)
	require.Equal(t, 0, line)
	// pushint byte 1
	line, ok = ops.OffsetToLine[2]
	require.False(t, ok)
	require.Equal(t, 0, line)
	// !
	line, ok = ops.OffsetToLine[3]
	require.True(t, ok)
	require.Equal(t, 2, line)
}

func TestHasStatefulOps(t *testing.T) {
	partitiontest.PartitionTest(t)

	t.Parallel()
	source := "int 1"
	ops, err := AssembleStringWithVersion(source, AssemblerMaxVersion)
	require.NoError(t, err)
	has, err := HasStatefulOps(ops.Program)
	require.NoError(t, err)
	require.False(t, has)

	source = `int 1
int 1
app_opted_in
err
`
	ops, err = AssembleStringWithVersion(source, AssemblerMaxVersion)
	require.NoError(t, err)
	has, err = HasStatefulOps(ops.Program)
	require.NoError(t, err)
	require.True(t, has)
}

func TestStringLiteralParsing(t *testing.T) {
	partitiontest.PartitionTest(t)

	t.Parallel()
	s := `"test"`
	e := []byte(`test`)
	result, err := parseStringLiteral(s)
	require.NoError(t, err)
	require.Equal(t, e, result)

	s = `"test\n"`
	e = []byte(`test
`)
	result, err = parseStringLiteral(s)
	require.NoError(t, err)
	require.Equal(t, e, result)

	s = `"test\x0a"`
	e = []byte(`test
`)
	result, err = parseStringLiteral(s)
	require.NoError(t, err)
	require.Equal(t, e, result)

	s = `"test\n\t\""`
	e = []byte(`test
	"`)
	result, err = parseStringLiteral(s)
	require.NoError(t, err)
	require.Equal(t, e, result)

	s = `"test\ra"`
	e = []byte("test\x0da")
	result, err = parseStringLiteral(s)
	require.NoError(t, err)
	require.Equal(t, e, result)

	s = `"test\\"`
	e = []byte(`test\`)
	result, err = parseStringLiteral(s)
	require.NoError(t, err)
	require.Equal(t, e, result)

	s = `"test 123"`
	e = []byte(`test 123`)
	result, err = parseStringLiteral(s)
	require.NoError(t, err)
	require.Equal(t, e, result)

	s = `"\x74\x65\x73\x74\x31\x32\x33"`
	e = []byte(`test123`)
	result, err = parseStringLiteral(s)
	require.NoError(t, err)
	require.Equal(t, e, result)

	s = `""`
	e = []byte("")
	result, err = parseStringLiteral(s)
	require.NoError(t, err)
	require.Equal(t, e, result)

	s = `"test`
	result, err = parseStringLiteral(s)
	require.EqualError(t, err, "no quotes")
	require.Nil(t, result)

	s = `test`
	result, err = parseStringLiteral(s)
	require.EqualError(t, err, "no quotes")
	require.Nil(t, result)

	s = `test"`
	result, err = parseStringLiteral(s)
	require.EqualError(t, err, "no quotes")
	require.Nil(t, result)

	s = `"test\"`
	result, err = parseStringLiteral(s)
	require.EqualError(t, err, "non-terminated escape seq")
	require.Nil(t, result)

	s = `"test\x\"`
	result, err = parseStringLiteral(s)
	require.EqualError(t, err, "escape seq inside hex number")
	require.Nil(t, result)

	s = `"test\a"`
	result, err = parseStringLiteral(s)
	require.EqualError(t, err, "invalid escape seq \\a")
	require.Nil(t, result)

	s = `"test\x10\x1"`
	result, err = parseStringLiteral(s)
	require.EqualError(t, err, "non-terminated hex seq")
	require.Nil(t, result)
}

func TestPragmas(t *testing.T) {
	partitiontest.PartitionTest(t)

	t.Parallel()
	for v := uint64(1); v <= AssemblerMaxVersion; v++ {
		text := fmt.Sprintf("#pragma version %d", v)
		ops := testProg(t, text, v)
		require.Equal(t, v, ops.Version)
	}

	testProg(t, `#pragma version 100`, assemblerNoVersion,
		expect{1, "unsupported version: 100"})

	ops, err := AssembleStringWithVersion(`int 1`, 99)
	require.Error(t, err)

	testProg(t, `#pragma version 0`, assemblerNoVersion,
		expect{1, "unsupported version: 0"})

	testProg(t, `#pragma version a`, assemblerNoVersion,
		expect{1, `bad #pragma version: "a"`})

	// will default to 1
	ops = testProg(t, "int 3", assemblerNoVersion)
	require.Equal(t, uint64(1), ops.Version)
	require.Equal(t, uint8(1), ops.Program[0])

	ops = testProg(t, "\n#pragma version 2", assemblerNoVersion)
	require.Equal(t, uint64(2), ops.Version)

	ops = testProg(t, "\n//comment\n#pragma version 2", assemblerNoVersion)
	require.Equal(t, uint64(2), ops.Version)

	// changing version is not allowed
	testProg(t, "#pragma version 1", 2, expect{1, "version mismatch..."})
	testProg(t, "#pragma version 2", 1, expect{1, "version mismatch..."})

	ops = testProg(t, "#pragma version 2\n#pragma version 1", assemblerNoVersion,
		expect{2, "version mismatch..."})

	// repetitive, but fine
	ops = testProg(t, "#pragma version 2\n#pragma version 2", assemblerNoVersion)
	require.Equal(t, uint64(2), ops.Version)

	testProg(t, "\nint 1\n#pragma version 2", assemblerNoVersion,
		expect{3, "#pragma version is only allowed before instructions"})

	testProg(t, "#pragma run-mode 2", assemblerNoVersion,
		expect{1, `unsupported pragma directive: "run-mode"`})

	testProg(t, "#pragma versions", assemblerNoVersion,
		expect{1, `unsupported pragma directive: "versions"`})

	ops = testProg(t, "#pragma version 1", assemblerNoVersion)
	require.Equal(t, uint64(1), ops.Version)

	ops = testProg(t, "\n#pragma version 1", assemblerNoVersion)
	require.Equal(t, uint64(1), ops.Version)

	testProg(t, "#pragma", assemblerNoVersion, expect{1, "empty pragma"})

	testProg(t, "#pragma version", assemblerNoVersion,
		expect{1, "no version value"})
}

func TestAssemblePragmaVersion(t *testing.T) {
	partitiontest.PartitionTest(t)

	t.Parallel()
	text := `#pragma version 1
int 1
`
	ops, err := AssembleStringWithVersion(text, 1)
	require.NoError(t, err)
	ops1, err := AssembleStringWithVersion("int 1", 1)
	require.NoError(t, err)
	require.Equal(t, ops1.Program, ops.Program)

	testProg(t, text, 0, expect{1, "version mismatch..."})
	testProg(t, text, 2, expect{1, "version mismatch..."})
	testProg(t, text, assemblerNoVersion)

	ops, err = AssembleStringWithVersion(text, assemblerNoVersion)
	require.NoError(t, err)
	require.Equal(t, ops1.Program, ops.Program)

	text = `#pragma version 2
int 1
`
	ops, err = AssembleStringWithVersion(text, 2)
	require.NoError(t, err)
	ops2, err := AssembleStringWithVersion("int 1", 2)
	require.NoError(t, err)
	require.Equal(t, ops2.Program, ops.Program)

	testProg(t, text, 0, expect{1, "version mismatch..."})
	testProg(t, text, 1, expect{1, "version mismatch..."})

	ops, err = AssembleStringWithVersion(text, assemblerNoVersion)
	require.NoError(t, err)
	require.Equal(t, ops2.Program, ops.Program)

	// check if no version it defaults to TEAL v1
	text = `byte "test"
len
`
	ops, err = AssembleStringWithVersion(text, assemblerNoVersion)
	require.NoError(t, err)
	ops1, err = AssembleStringWithVersion(text, 1)
	require.Equal(t, ops1.Program, ops.Program)
	require.NoError(t, err)
	ops2, err = AssembleString(text)
	require.NoError(t, err)
	require.Equal(t, ops2.Program, ops.Program)

	testProg(t, "#pragma unk", assemblerNoVersion,
		expect{1, `unsupported pragma directive: "unk"`})
}

func TestAssembleConstants(t *testing.T) {
	partitiontest.PartitionTest(t)

	t.Parallel()
	for v := uint64(1); v <= AssemblerMaxVersion; v++ {
		t.Run(fmt.Sprintf("v=%d", v), func(t *testing.T) {
			testLine(t, "intc 1", v, "intc 1 is not defined")
			testProg(t, "intcblock 1 2\nintc 1", v)

			testLine(t, "bytec 1", v, "bytec 1 is not defined")
			testProg(t, "bytecblock 0x01 0x02\nbytec 1", v)
		})
	}
}

func TestErrShortBytecblock(t *testing.T) {
	partitiontest.PartitionTest(t)

	text := `intcblock 0x1234567812345678 0x1234567812345671 0x1234567812345672 0x1234567812345673 4 5 6 7 8`
	ops, err := AssembleStringWithVersion(text, 1)
	require.NoError(t, err)
	_, _, err = parseIntcblock(ops.Program, 0)
	require.Equal(t, err, errShortIntcblock)

	var cx evalContext
	cx.program = ops.Program
	err = checkIntConstBlock(&cx)
	require.Equal(t, err, errShortIntcblock)
}

func TestBranchAssemblyTypeCheck(t *testing.T) {
	partitiontest.PartitionTest(t)

	text := `
	int 0             // current app id  [0]
	int 1             // key  [1, 0]
	itob              // ["\x01", 0]
	app_global_get_ex // [0|1, x]
	pop               // [x]
	btoi              // [n]
`

	sr := strings.NewReader(text)
	ops := OpStream{Version: AssemblerMaxVersion}
	err := ops.assemble(sr)
	require.NoError(t, err)
	require.Empty(t, ops.Warnings)

	text = `
	int 0             // current app id  [0]
	int 1             // key  [1, 0]
	itob              // ["\x01", 0]
	app_global_get_ex // [0|1, x]
	bnz flip          // [x]
flip:                 // [x]
	btoi              // [n]
`

	sr = strings.NewReader(text)
	ops = OpStream{Version: AssemblerMaxVersion}
	err = ops.assemble(sr)
	require.NoError(t, err)
	require.Empty(t, ops.Warnings)
}

func TestSwapTypeCheck(t *testing.T) {
	t.Parallel()
	/* reconfirm that we detect this type error */
	testProg(t, "int 1; byte 0x1234; +", AssemblerMaxVersion, expect{3, "+ arg 1..."})
	/* despite swap, we track types */
	testProg(t, "int 1; byte 0x1234; swap; +", AssemblerMaxVersion, expect{4, "+ arg 0..."})
	testProg(t, "byte 0x1234; int 1; swap; +", AssemblerMaxVersion, expect{4, "+ arg 1..."})
}

func TestDigAsm(t *testing.T) {
	t.Parallel()
	testProg(t, "int 1; dig; +", AssemblerMaxVersion, expect{2, "dig expects 1 immediate..."})
	testProg(t, "int 1; dig junk; +", AssemblerMaxVersion, expect{2, "...invalid syntax..."})

	testProg(t, "int 1; byte 0x1234; int 2; dig 2; +", AssemblerMaxVersion)
	testProg(t, "byte 0x32; byte 0x1234; int 2; dig 2; +", AssemblerMaxVersion,
		expect{5, "+ arg 1..."})
	testProg(t, "byte 0x32; byte 0x1234; int 2; dig 3; +", AssemblerMaxVersion,
		expect{4, "dig 3 expects 4..."})
	testProg(t, "int 1; byte 0x1234; int 2; dig 12; +", AssemblerMaxVersion,
		expect{4, "dig 12 expects 13..."})

	// Confirm that digging something out does not ruin our knowledge about the types in the middle
	testProg(t, "int 1; byte 0x1234; byte 0x1234; dig 2; dig 3; +; pop; +", AssemblerMaxVersion,
		expect{6, "+ arg 1..."})

}

<<<<<<< HEAD
func TestBlockTypeCheck(t *testing.T) {
	t.Parallel()
	for i := uint64(1); i <= AssemblerMaxVersion; i++ {
		//b introduced in v2
		if i > 1 {
			//Check to make sure we don't error since can't know (currently) what comes into block unless first block
			testProg(t, "b hello; hello:; len", i)
		}
		testProg(t, "int 1; bnz hello; int 3; len; hello:; int 2; +", i, expect{4, "len arg 0..."})
		testProg(t, "int 1; bnz hello; int 4; int 2; +; hello:; int 3; len", i, expect{8, "len arg 0..."})
		testProg(t, "int 1; len; int 3; bnz hello; int 4; hello:; int 1", i, expect{2, "len arg 0..."})
		testProg(t, "len", i, expect{1, "len expects..."})
	}
=======
func TestEqualsTypeCheck(t *testing.T) {
	t.Parallel()
	testProg(t, "int 1; byte 0x1234; ==", AssemblerMaxVersion, expect{3, "== arg 0..."})
	testProg(t, "int 1; byte 0x1234; !=", AssemblerMaxVersion, expect{3, "!= arg 0..."})
	testProg(t, "byte 0x1234; int 1; ==", AssemblerMaxVersion, expect{3, "== arg 0..."})
	testProg(t, "byte 0x1234; int 1; !=", AssemblerMaxVersion, expect{3, "!= arg 0..."})
}

func TestDupTypeCheck(t *testing.T) {
	t.Parallel()
	testProg(t, "byte 0x1234; dup; int 1; +", AssemblerMaxVersion, expect{4, "+ arg 0..."})
	testProg(t, "byte 0x1234; int 1; dup; +", AssemblerMaxVersion)
	testProg(t, "byte 0x1234; int 1; dup2; +", AssemblerMaxVersion, expect{4, "+ arg 0..."})
	testProg(t, "int 1; byte 0x1234; dup2; +", AssemblerMaxVersion, expect{4, "+ arg 1..."})

	testProg(t, "byte 0x1234; int 1; dup; dig 1; len", AssemblerMaxVersion, expect{5, "len arg 0..."})
	testProg(t, "int 1; byte 0x1234; dup; dig 1; !", AssemblerMaxVersion, expect{5, "! arg 0..."})

	testProg(t, "byte 0x1234; int 1; dup2; dig 2; len", AssemblerMaxVersion, expect{5, "len arg 0..."})
	testProg(t, "int 1; byte 0x1234; dup2; dig 2; !", AssemblerMaxVersion, expect{5, "! arg 0..."})
}

func TestSelectTypeCheck(t *testing.T) {
	t.Parallel()
	testProg(t, "int 1; int 2; int 3; select; len", AssemblerMaxVersion, expect{5, "len arg 0..."})
	testProg(t, "byte 0x1234; byte 0x5678; int 3; select; !", AssemblerMaxVersion, expect{5, "! arg 0..."})
}

func TestSetBitTypeCheck(t *testing.T) {
	t.Parallel()
	testProg(t, "int 1; int 2; int 3; setbit; len", AssemblerMaxVersion, expect{5, "len arg 0..."})
	testProg(t, "byte 0x1234; int 2; int 3; setbit; !", AssemblerMaxVersion, expect{5, "! arg 0..."})
}

func TestCoverAsm(t *testing.T) {
	t.Parallel()
	testProg(t, `int 4; byte "john"; int 5; cover 2; pop; +`, AssemblerMaxVersion)
	testProg(t, `int 4; byte "ayush"; int 5; cover 1; pop; +`, AssemblerMaxVersion)
	testProg(t, `int 4; byte "john"; int 5; cover 2; +`, AssemblerMaxVersion, expect{5, "+ arg 1..."})

}

func TestUncoverAsm(t *testing.T) {
	t.Parallel()
	testProg(t, `int 4; byte "john"; int 5; uncover 2; +`, AssemblerMaxVersion)
	testProg(t, `int 4; byte "ayush"; int 5; uncover 1; pop; +`, AssemblerMaxVersion)
	testProg(t, `int 1; byte "jj"; byte "ayush"; byte "john"; int 5; uncover 4; +`, AssemblerMaxVersion)
	testProg(t, `int 4; byte "ayush"; int 5; uncover 1; +`, AssemblerMaxVersion, expect{5, "+ arg 1..."})
>>>>>>> 15a0ee42
}<|MERGE_RESOLUTION|>--- conflicted
+++ resolved
@@ -2165,7 +2165,56 @@
 
 }
 
-<<<<<<< HEAD
+func TestEqualsTypeCheck(t *testing.T) {
+	t.Parallel()
+	testProg(t, "int 1; byte 0x1234; ==", AssemblerMaxVersion, expect{3, "== arg 0..."})
+	testProg(t, "int 1; byte 0x1234; !=", AssemblerMaxVersion, expect{3, "!= arg 0..."})
+	testProg(t, "byte 0x1234; int 1; ==", AssemblerMaxVersion, expect{3, "== arg 0..."})
+	testProg(t, "byte 0x1234; int 1; !=", AssemblerMaxVersion, expect{3, "!= arg 0..."})
+}
+
+func TestDupTypeCheck(t *testing.T) {
+	t.Parallel()
+	testProg(t, "byte 0x1234; dup; int 1; +", AssemblerMaxVersion, expect{4, "+ arg 0..."})
+	testProg(t, "byte 0x1234; int 1; dup; +", AssemblerMaxVersion)
+	testProg(t, "byte 0x1234; int 1; dup2; +", AssemblerMaxVersion, expect{4, "+ arg 0..."})
+	testProg(t, "int 1; byte 0x1234; dup2; +", AssemblerMaxVersion, expect{4, "+ arg 1..."})
+
+	testProg(t, "byte 0x1234; int 1; dup; dig 1; len", AssemblerMaxVersion, expect{5, "len arg 0..."})
+	testProg(t, "int 1; byte 0x1234; dup; dig 1; !", AssemblerMaxVersion, expect{5, "! arg 0..."})
+
+	testProg(t, "byte 0x1234; int 1; dup2; dig 2; len", AssemblerMaxVersion, expect{5, "len arg 0..."})
+	testProg(t, "int 1; byte 0x1234; dup2; dig 2; !", AssemblerMaxVersion, expect{5, "! arg 0..."})
+}
+
+func TestSelectTypeCheck(t *testing.T) {
+	t.Parallel()
+	testProg(t, "int 1; int 2; int 3; select; len", AssemblerMaxVersion, expect{5, "len arg 0..."})
+	testProg(t, "byte 0x1234; byte 0x5678; int 3; select; !", AssemblerMaxVersion, expect{5, "! arg 0..."})
+}
+
+func TestSetBitTypeCheck(t *testing.T) {
+	t.Parallel()
+	testProg(t, "int 1; int 2; int 3; setbit; len", AssemblerMaxVersion, expect{5, "len arg 0..."})
+	testProg(t, "byte 0x1234; int 2; int 3; setbit; !", AssemblerMaxVersion, expect{5, "! arg 0..."})
+}
+
+func TestCoverAsm(t *testing.T) {
+	t.Parallel()
+	testProg(t, `int 4; byte "john"; int 5; cover 2; pop; +`, AssemblerMaxVersion)
+	testProg(t, `int 4; byte "ayush"; int 5; cover 1; pop; +`, AssemblerMaxVersion)
+	testProg(t, `int 4; byte "john"; int 5; cover 2; +`, AssemblerMaxVersion, expect{5, "+ arg 1..."})
+
+}
+
+func TestUncoverAsm(t *testing.T) {
+	t.Parallel()
+	testProg(t, `int 4; byte "john"; int 5; uncover 2; +`, AssemblerMaxVersion)
+	testProg(t, `int 4; byte "ayush"; int 5; uncover 1; pop; +`, AssemblerMaxVersion)
+	testProg(t, `int 1; byte "jj"; byte "ayush"; byte "john"; int 5; uncover 4; +`, AssemblerMaxVersion)
+	testProg(t, `int 4; byte "ayush"; int 5; uncover 1; +`, AssemblerMaxVersion, expect{5, "+ arg 1..."})
+}
+
 func TestBlockTypeCheck(t *testing.T) {
 	t.Parallel()
 	for i := uint64(1); i <= AssemblerMaxVersion; i++ {
@@ -2179,54 +2228,4 @@
 		testProg(t, "int 1; len; int 3; bnz hello; int 4; hello:; int 1", i, expect{2, "len arg 0..."})
 		testProg(t, "len", i, expect{1, "len expects..."})
 	}
-=======
-func TestEqualsTypeCheck(t *testing.T) {
-	t.Parallel()
-	testProg(t, "int 1; byte 0x1234; ==", AssemblerMaxVersion, expect{3, "== arg 0..."})
-	testProg(t, "int 1; byte 0x1234; !=", AssemblerMaxVersion, expect{3, "!= arg 0..."})
-	testProg(t, "byte 0x1234; int 1; ==", AssemblerMaxVersion, expect{3, "== arg 0..."})
-	testProg(t, "byte 0x1234; int 1; !=", AssemblerMaxVersion, expect{3, "!= arg 0..."})
-}
-
-func TestDupTypeCheck(t *testing.T) {
-	t.Parallel()
-	testProg(t, "byte 0x1234; dup; int 1; +", AssemblerMaxVersion, expect{4, "+ arg 0..."})
-	testProg(t, "byte 0x1234; int 1; dup; +", AssemblerMaxVersion)
-	testProg(t, "byte 0x1234; int 1; dup2; +", AssemblerMaxVersion, expect{4, "+ arg 0..."})
-	testProg(t, "int 1; byte 0x1234; dup2; +", AssemblerMaxVersion, expect{4, "+ arg 1..."})
-
-	testProg(t, "byte 0x1234; int 1; dup; dig 1; len", AssemblerMaxVersion, expect{5, "len arg 0..."})
-	testProg(t, "int 1; byte 0x1234; dup; dig 1; !", AssemblerMaxVersion, expect{5, "! arg 0..."})
-
-	testProg(t, "byte 0x1234; int 1; dup2; dig 2; len", AssemblerMaxVersion, expect{5, "len arg 0..."})
-	testProg(t, "int 1; byte 0x1234; dup2; dig 2; !", AssemblerMaxVersion, expect{5, "! arg 0..."})
-}
-
-func TestSelectTypeCheck(t *testing.T) {
-	t.Parallel()
-	testProg(t, "int 1; int 2; int 3; select; len", AssemblerMaxVersion, expect{5, "len arg 0..."})
-	testProg(t, "byte 0x1234; byte 0x5678; int 3; select; !", AssemblerMaxVersion, expect{5, "! arg 0..."})
-}
-
-func TestSetBitTypeCheck(t *testing.T) {
-	t.Parallel()
-	testProg(t, "int 1; int 2; int 3; setbit; len", AssemblerMaxVersion, expect{5, "len arg 0..."})
-	testProg(t, "byte 0x1234; int 2; int 3; setbit; !", AssemblerMaxVersion, expect{5, "! arg 0..."})
-}
-
-func TestCoverAsm(t *testing.T) {
-	t.Parallel()
-	testProg(t, `int 4; byte "john"; int 5; cover 2; pop; +`, AssemblerMaxVersion)
-	testProg(t, `int 4; byte "ayush"; int 5; cover 1; pop; +`, AssemblerMaxVersion)
-	testProg(t, `int 4; byte "john"; int 5; cover 2; +`, AssemblerMaxVersion, expect{5, "+ arg 1..."})
-
-}
-
-func TestUncoverAsm(t *testing.T) {
-	t.Parallel()
-	testProg(t, `int 4; byte "john"; int 5; uncover 2; +`, AssemblerMaxVersion)
-	testProg(t, `int 4; byte "ayush"; int 5; uncover 1; pop; +`, AssemblerMaxVersion)
-	testProg(t, `int 1; byte "jj"; byte "ayush"; byte "john"; int 5; uncover 4; +`, AssemblerMaxVersion)
-	testProg(t, `int 4; byte "ayush"; int 5; uncover 1; +`, AssemblerMaxVersion, expect{5, "+ arg 1..."})
->>>>>>> 15a0ee42
 }