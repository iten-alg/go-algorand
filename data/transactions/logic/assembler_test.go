--- conflicted
+++ resolved
@@ -2165,7 +2165,6 @@
 
 }
 
-<<<<<<< HEAD
 func TestEqualsTypeCheck(t *testing.T) {
 	t.Parallel()
 	testProg(t, "int 1; byte 0x1234; ==", AssemblerMaxVersion, expect{3, "== arg 0..."})
@@ -2198,7 +2197,8 @@
 	t.Parallel()
 	testProg(t, "int 1; int 2; int 3; setbit; len", AssemblerMaxVersion, expect{5, "len arg 0..."})
 	testProg(t, "byte 0x1234; int 2; int 3; setbit; !", AssemblerMaxVersion, expect{5, "! arg 0..."})
-=======
+}
+
 func TestCoverAsm(t *testing.T) {
 	t.Parallel()
 	testProg(t, `int 4; byte "john"; int 5; cover 2; pop; +`, AssemblerMaxVersion)
@@ -2213,5 +2213,4 @@
 	testProg(t, `int 4; byte "ayush"; int 5; uncover 1; pop; +`, AssemblerMaxVersion)
 	testProg(t, `int 1; byte "jj"; byte "ayush"; byte "john"; int 5; uncover 4; +`, AssemblerMaxVersion)
 	testProg(t, `int 4; byte "ayush"; int 5; uncover 1; +`, AssemblerMaxVersion, expect{5, "+ arg 1..."})
->>>>>>> 26c46929
 }