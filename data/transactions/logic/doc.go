// Copyright (C) 2019-2021 Algorand, Inc.
// This file is part of go-algorand
//
// go-algorand is free software: you can redistribute it and/or modify
// it under the terms of the GNU Affero General Public License as
// published by the Free Software Foundation, either version 3 of the
// License, or (at your option) any later version.
//
// go-algorand is distributed in the hope that it will be useful,
// but WITHOUT ANY WARRANTY; without even the implied warranty of
// MERCHANTABILITY or FITNESS FOR A PARTICULAR PURPOSE.  See the
// GNU Affero General Public License for more details.
//
// You should have received a copy of the GNU Affero General Public License
// along with go-algorand.  If not, see <https://www.gnu.org/licenses/>.

package logic

import (
	"fmt"

	"github.com/algorand/go-algorand/protocol"
)

// short description of every op
var opDocByName = map[string]string{
	"err":           "Error. Panic immediately. This is primarily a fencepost against accidental zero bytes getting compiled into programs.",
	"sha256":        "SHA256 hash of value X, yields [32]byte",
	"keccak256":     "Keccak256 hash of value X, yields [32]byte",
	"sha512_256":    "SHA512_256 hash of value X, yields [32]byte",
	"ed25519verify": "for (data A, signature B, pubkey C) verify the signature of (\"ProgData\" || program_hash || data) against the pubkey => {0 or 1}",
	"+":             "A plus B. Panic on overflow.",
	"-":             "A minus B. Panic if B > A.",
	"/":             "A divided by B (truncated division). Panic if B == 0.",
	"*":             "A times B. Panic on overflow.",
	"<":             "A less than B => {0 or 1}",
	">":             "A greater than B => {0 or 1}",
	"<=":            "A less than or equal to B => {0 or 1}",
	">=":            "A greater than or equal to B => {0 or 1}",
	"&&":            "A is not zero and B is not zero => {0 or 1}",
	"||":            "A is not zero or B is not zero => {0 or 1}",
	"==":            "A is equal to B => {0 or 1}",
	"!=":            "A is not equal to B => {0 or 1}",
	"!":             "X == 0 yields 1; else 0",
	"len":           "yields length of byte value X",
	"itob":          "converts uint64 X to big endian bytes",
	"btoi":          "converts bytes X as big endian to uint64",
	"%":             "A modulo B. Panic if B == 0.",
	"|":             "A bitwise-or B",
	"&":             "A bitwise-and B",
	"^":             "A bitwise-xor B",
	"~":             "bitwise invert value X",
	"shl":           "A times 2^B, modulo 2^64",
	"shr":           "A divided by 2^B",
	"sqrt":          "The largest integer B such that B^2 <= X",
	"bitlen":        "The highest set bit in X. If X is a byte-array, it is interpreted as a big-endian unsigned integer. bitlen of 0 is 0, bitlen of 8 is 4",
	"exp":           "A raised to the Bth power. Panic if A == B == 0 and on overflow",
	"expw":          "A raised to the Bth power as a 128-bit long result as low (top) and high uint64 values on the stack. Panic if A == B == 0 or if the results exceeds 2^128-1",
	"mulw":          "A times B out to 128-bit long result as low (top) and high uint64 values on the stack",
	"addw":          "A plus B out to 128-bit long result as sum (top) and carry-bit uint64 values on the stack",
	"divmodw":       "Pop four uint64 values.  The deepest two are interpreted as a uint128 dividend (deepest value is high word), the top two are interpreted as a uint128 divisor.  Four uint64 values are pushed to the stack. The deepest two are the quotient (deeper value is the high uint64). The top two are the remainder, low bits on top.",
	"intcblock":     "prepare block of uint64 constants for use by intc",
	"intc":          "push Ith constant from intcblock to stack",
	"intc_0":        "push constant 0 from intcblock to stack",
	"intc_1":        "push constant 1 from intcblock to stack",
	"intc_2":        "push constant 2 from intcblock to stack",
	"intc_3":        "push constant 3 from intcblock to stack",
	"pushint":       "push immediate UINT to the stack as an integer",
	"bytecblock":    "prepare block of byte-array constants for use by bytec",
	"bytec":         "push Ith constant from bytecblock to stack",
	"bytec_0":       "push constant 0 from bytecblock to stack",
	"bytec_1":       "push constant 1 from bytecblock to stack",
	"bytec_2":       "push constant 2 from bytecblock to stack",
	"bytec_3":       "push constant 3 from bytecblock to stack",
	"pushbytes":     "push the following program bytes to the stack",
	"bzero":         "push a byte-array of length X, containing all zero bytes",
	"arg":           "push Nth LogicSig argument to stack",
	"arg_0":         "push LogicSig argument 0 to stack",
	"arg_1":         "push LogicSig argument 1 to stack",
	"arg_2":         "push LogicSig argument 2 to stack",
	"arg_3":         "push LogicSig argument 3 to stack",
	"txn":           "push field F of current transaction to stack",
	"gtxn":          "push field F of the Tth transaction in the current group",
	"gtxns":         "push field F of the Xth transaction in the current group",
	"txna":          "push Ith value of the array field F of the current transaction",
	"gtxna":         "push Ith value of the array field F from the Tth transaction in the current group",
	"gtxnsa":        "push Ith value of the array field F from the Xth transaction in the current group",
	"global":        "push value from globals to stack",
	"load":          "copy a value from scratch space to the stack",
	"store":         "pop a value from the stack and store to scratch space",
	"gload":         "push Ith scratch space index of the Tth transaction in the current group",
	"gloads":        "push Ith scratch space index of the Xth transaction in the current group",
	"gaid":          "push the ID of the asset or application created in the Tth transaction of the current group",
	"gaids":         "push the ID of the asset or application created in the Xth transaction of the current group",
	"bnz":           "branch to TARGET if value X is not zero",
	"bz":            "branch to TARGET if value X is zero",
	"b":             "branch unconditionally to TARGET",
	"return":        "use last value on stack as success value; end",
	"pop":           "discard value X from stack",
	"dup":           "duplicate last value on stack",
	"dup2":          "duplicate two last values on stack: A, B -> A, B, A, B",
	"dig":           "push the Nth value from the top of the stack. dig 0 is equivalent to dup",
	"cover":         "remove top of stack, and place it down the stack such that N elements are above it",
	"uncover":       "remove the value at depth N in the stack and shift above items down so the Nth deep value is on top of the stack",
	"swap":          "swaps two last values on stack: A, B -> B, A",
	"select":        "selects one of two values based on top-of-stack: A, B, C -> (if C != 0 then B else A)",
	"concat":        "pop two byte-arrays A and B and join them, push the result",
	"substring":     "pop a byte-array A. For immediate values in 0..255 S and E: extract a range of bytes from A starting at S up to but not including E, push the substring result. If E < S, or either is larger than the array length, the program fails",
	"substring3":    "pop a byte-array A and two integers B and C. Extract a range of bytes from A starting at B up to but not including C, push the substring result. If C < B, or either is larger than the array length, the program fails",
	"getbit":        "pop a target A (integer or byte-array), and index B. Push the Bth bit of A.",
	"setbit":        "pop a target A, index B, and bit C. Set the Bth bit of A to C, and push the result",
	"getbyte":       "pop a byte-array A and integer B. Extract the Bth byte of A and push it as an integer",
	"setbyte":       "pop a byte-array A, integer B, and small integer C (between 0..255). Set the Bth byte of A to C, and push the result",
	"extract":       "pop a byte-array A. For immediate values in 0..255 S and L: extract a range of bytes from A starting at S up to but not including S+L, push the substring result. If L is 0, then extract to the end of the string. If S or S+L is larger than the array length, the program fails",
	"extract3":      "pop a byte-array A and two integers B and C. Extract a range of bytes from A starting at B up to but not including B+C, push the substring result. If B or B+C is larger than the array length, the program fails",
	"extract16bits": "pop a byte-array A and integer B. Extract a range of bytes from A starting at B up to but not including B+2, convert bytes as big endian and push the uint64 result. If B or B+2 is larger than the array length, the program fails",
	"extract32bits": "pop a byte-array A and integer B. Extract a range of bytes from A starting at B up to but not including B+4, convert bytes as big endian and push the uint64 result. If B or B+4 is larger than the array length, the program fails",
	"extract64bits": "pop a byte-array A and integer B. Extract a range of bytes from A starting at B up to but not including B+8, convert bytes as big endian and push the uint64 result. If B or B+8 is larger than the array length, the program fails",

	"balance":           "get balance for account A, in microalgos. The balance is observed after the effects of previous transactions in the group, and after the fee for the current transaction is deducted.",
	"min_balance":       "get minimum required balance for account A, in microalgos. Required balance is affected by [ASA](https://developer.algorand.org/docs/features/asa/#assets-overview) and [App](https://developer.algorand.org/docs/features/asc1/stateful/#minimum-balance-requirement-for-a-smart-contract) usage. When creating or opting into an app, the minimum balance grows before the app code runs, therefore the increase is visible there. When deleting or closing out, the minimum balance decreases after the app executes.",
	"app_opted_in":      "check if account A opted in for the application B => {0 or 1}",
	"app_local_get":     "read from account A from local state of the current application key B => value",
	"app_local_get_ex":  "read from account A from local state of the application B key C => [*... stack*, value, 0 or 1]",
	"app_global_get":    "read key A from global state of a current application => value",
	"app_global_get_ex": "read from application A global state key B => [*... stack*, value, 0 or 1]",
	"app_local_put":     "write to account specified by A to local state of a current application key B with value C",
	"app_global_put":    "write key A and value B to global state of the current application",
	"app_local_del":     "delete from account A local state key B of the current application",
	"app_global_del":    "delete key A from a global state of the current application",
	"asset_holding_get": "read from account A and asset B holding field X (imm arg) => {0 or 1 (top), value}",
	"asset_params_get":  "read from asset A params field X (imm arg) => {0 or 1 (top), value}",
	"app_params_get":    "read from app A params field X (imm arg) => {0 or 1 (top), value}",
	"assert":            "immediately fail unless value X is a non-zero number",
	"callsub":           "branch unconditionally to TARGET, saving the next instruction on the call stack",
	"retsub":            "pop the top instruction from the call stack and branch to it",

	"b+":  "A plus B, where A and B are byte-arrays interpreted as big-endian unsigned integers",
	"b-":  "A minus B, where A and B are byte-arrays interpreted as big-endian unsigned integers. Panic on underflow.",
	"b/":  "A divided by B (truncated division), where A and B are byte-arrays interpreted as big-endian unsigned integers. Panic if B is zero.",
	"b*":  "A times B, where A and B are byte-arrays interpreted as big-endian unsigned integers.",
	"b<":  "A is less than B, where A and B are byte-arrays interpreted as big-endian unsigned integers => { 0 or 1}",
	"b>":  "A is greater than B, where A and B are byte-arrays interpreted as big-endian unsigned integers => { 0 or 1}",
	"b<=": "A is less than or equal to B, where A and B are byte-arrays interpreted as big-endian unsigned integers => { 0 or 1}",
	"b>=": "A is greater than or equal to B, where A and B are byte-arrays interpreted as big-endian unsigned integers => { 0 or 1}",
	"b==": "A is equals to B, where A and B are byte-arrays interpreted as big-endian unsigned integers => { 0 or 1}",
	"b!=": "A is not equal to B, where A and B are byte-arrays interpreted as big-endian unsigned integers => { 0 or 1}",
	"b%":  "A modulo B, where A and B are byte-arrays interpreted as big-endian unsigned integers. Panic if B is zero.",
	"b|":  "A bitwise-or B, where A and B are byte-arrays, zero-left extended to the greater of their lengths",
	"b&":  "A bitwise-and B, where A and B are byte-arrays, zero-left extended to the greater of their lengths",
	"b^":  "A bitwise-xor B, where A and B are byte-arrays, zero-left extended to the greater of their lengths",
	"b~":  "X with all bits inverted",

	"log": "write bytes to log state of the current application",
}

// OpDoc returns a description of the op
func OpDoc(opName string) string {
	return opDocByName[opName]
}

var opcodeImmediateNotes = map[string]string{
	"intcblock":         "{varuint length} [{varuint value}, ...]",
	"intc":              "{uint8 int constant index}",
	"pushint":           "{varuint int}",
	"bytecblock":        "{varuint length} [({varuint value length} bytes), ...]",
	"bytec":             "{uint8 byte constant index}",
	"pushbytes":         "{varuint length} {bytes}",
	"arg":               "{uint8 arg index N}",
	"txn":               "{uint8 transaction field index}",
	"gtxn":              "{uint8 transaction group index} {uint8 transaction field index}",
	"gtxns":             "{uint8 transaction field index}",
	"txna":              "{uint8 transaction field index} {uint8 transaction field array index}",
	"gtxna":             "{uint8 transaction group index} {uint8 transaction field index} {uint8 transaction field array index}",
	"gtxnsa":            "{uint8 transaction field index} {uint8 transaction field array index}",
	"global":            "{uint8 global field index}",
	"bnz":               "{int16 branch offset, big endian}",
	"bz":                "{int16 branch offset, big endian}",
	"b":                 "{int16 branch offset, big endian}",
	"callsub":           "{int16 branch offset, big endian}",
	"load":              "{uint8 position in scratch space to load from}",
	"store":             "{uint8 position in scratch space to store to}",
	"gload":             "{uint8 transaction group index} {uint8 position in scratch space to load from}",
	"gloads":            "{uint8 position in scratch space to load from}",
	"gaid":              "{uint8 transaction group index}",
	"substring":         "{uint8 start position} {uint8 end position}",
	"extract":           "{uint8 start position} {uint8 length}",
	"dig":               "{uint8 depth}",
	"cover":             "{uint8 depth}",
	"uncover":           "{uint8 depth}",
	"asset_holding_get": "{uint8 asset holding field index}",
	"asset_params_get":  "{uint8 asset params field index}",
	"app_params_get":    "{uint8 app params field index}",
}

// OpImmediateNote returns a short string about immediate data which follows the op byte
func OpImmediateNote(opName string) string {
	return opcodeImmediateNotes[opName]
}

// further documentation on the function of the opcode
var opDocExtras = map[string]string{
	"ed25519verify":     "The 32 byte public key is the last element on the stack, preceded by the 64 byte signature at the second-to-last element on the stack, preceded by the data which was signed at the third-to-last element on the stack.",
	"bnz":               "The `bnz` instruction opcode 0x40 is followed by two immediate data bytes which are a high byte first and low byte second which together form a 16 bit offset which the instruction may branch to. For a bnz instruction at `pc`, if the last element of the stack is not zero then branch to instruction at `pc + 3 + N`, else proceed to next instruction at `pc + 3`. Branch targets must be aligned instructions. (e.g. Branching to the second byte of a 2 byte op will be rejected.) Starting at v4, the offset is treated as a signed 16 bit integer allowing for backward branches and looping. In prior version (v1 to v3), branch offsets are limited to forward branches only, 0-0x7fff.\n\nAt v2 it became allowed to branch to the end of the program exactly after the last instruction: bnz to byte N (with 0-indexing) was illegal for a TEAL program with N bytes before v2, and is legal after it. This change eliminates the need for a last instruction of no-op as a branch target at the end. (Branching beyond the end--in other words, to a byte larger than N--is still illegal and will cause the program to fail.)",
	"bz":                "See `bnz` for details on how branches work. `bz` inverts the behavior of `bnz`.",
	"b":                 "See `bnz` for details on how branches work. `b` always jumps to the offset.",
	"callsub":           "The call stack is separate from the data stack. Only `callsub` and `retsub` manipulate it.",
	"retsub":            "The call stack is separate from the data stack. Only `callsub` and `retsub` manipulate it.",
	"intcblock":         "`intcblock` loads following program bytes into an array of integer constants in the evaluator. These integer constants can be referred to by `intc` and `intc_*` which will push the value onto the stack. Subsequent calls to `intcblock` reset and replace the integer constants available to the script.",
	"bytecblock":        "`bytecblock` loads the following program bytes into an array of byte-array constants in the evaluator. These constants can be referred to by `bytec` and `bytec_*` which will push the value onto the stack. Subsequent calls to `bytecblock` reset and replace the bytes constants available to the script.",
	"*":                 "Overflow is an error condition which halts execution and fails the transaction. Full precision is available from `mulw`.",
	"+":                 "Overflow is an error condition which halts execution and fails the transaction. Full precision is available from `addw`.",
	"/":                 "`divmodw` is available to divide the two-element values produced by `mulw` and `addw`.",
	"bitlen":            "bitlen interprets arrays as big-endian integers, unlike setbit/getbit",
	"txn":               "FirstValidTime causes the program to fail. The field is reserved for future use.",
	"gtxn":              "for notes on transaction fields available, see `txn`. If this transaction is _i_ in the group, `gtxn i field` is equivalent to `txn field`.",
	"gtxns":             "for notes on transaction fields available, see `txn`. If top of stack is _i_, `gtxns field` is equivalent to `gtxn _i_ field`. gtxns exists so that _i_ can be calculated, often based on the index of the current transaction.",
	"gload":             "`gload` fails unless the requested transaction is an ApplicationCall and T < GroupIndex.",
	"gloads":            "`gloads` fails unless the requested transaction is an ApplicationCall and X < GroupIndex.",
	"gaid":              "`gaid` fails unless the requested transaction created an asset or application and T < GroupIndex.",
	"gaids":             "`gaids` fails unless the requested transaction created an asset or application and X < GroupIndex.",
	"btoi":              "`btoi` panics if the input is longer than 8 bytes.",
	"concat":            "`concat` panics if the result would be greater than 4096 bytes.",
	"pushbytes":         "pushbytes args are not added to the bytecblock during assembly processes",
	"pushint":           "pushint args are not added to the intcblock during assembly processes",
	"getbit":            "see explanation of bit ordering in setbit",
	"setbit":            "When A is a uint64, index 0 is the least significant bit. Setting bit 3 to 1 on the integer 0 yields 8, or 2^3. When A is a byte array, index 0 is the leftmost bit of the leftmost byte. Setting bits 0 through 11 to 1 in a 4-byte-array of 0s yields the byte array 0xfff00000. Setting bit 3 to 1 on the 1-byte-array 0x00 yields the byte array 0x10.",
	"balance":           "params: Before v4, Txn.Accounts offset. Since v4, Txn.Accounts offset or an account address that appears in Txn.Accounts or is Txn.Sender). Return: value.",
	"min_balance":       "params: Before v4, Txn.Accounts offset. Since v4, Txn.Accounts offset or an account address that appears in Txn.Accounts or is Txn.Sender). Return: value.",
	"app_opted_in":      "params: Txn.Accounts offset (or, since v4, an account address that appears in Txn.Accounts or is Txn.Sender), application id (or, since v4, a Txn.ForeignApps offset). Return: 1 if opted in and 0 otherwise.",
	"app_local_get":     "params: Txn.Accounts offset (or, since v4, an account address that appears in Txn.Accounts or is Txn.Sender), state key. Return: value. The value is zero (of type uint64) if the key does not exist.",
	"app_local_get_ex":  "params: Txn.Accounts offset (or, since v4, an account address that appears in Txn.Accounts or is Txn.Sender), application id (or, since v4, a Txn.ForeignApps offset), state key. Return: did_exist flag (top of the stack, 1 if exist and 0 otherwise), value. The value is zero (of type uint64) if the key does not exist.",
	"app_global_get_ex": "params: Txn.ForeignApps offset (or, since v4, an application id that appears in Txn.ForeignApps or is the CurrentApplicationID), state key. Return: did_exist flag (top of the stack, 1 if exist and 0 otherwise), value. The value is zero (of type uint64) if the key does not exist.",
	"app_global_get":    "params: state key. Return: value. The value is zero (of type uint64) if the key does not exist.",
	"app_local_put":     "params: Txn.Accounts offset (or, since v4, an account address that appears in Txn.Accounts or is Txn.Sender), state key, value.",
	"app_local_del":     "params: Txn.Accounts offset (or, since v4, an account address that appears in Txn.Accounts or is Txn.Sender), state key.\n\nDeleting a key which is already absent has no effect on the application local state. (In particular, it does _not_ cause the program to fail.)",
	"app_global_del":    "params: state key.\n\nDeleting a key which is already absent has no effect on the application global state. (In particular, it does _not_ cause the program to fail.)",
	"asset_holding_get": "params: Txn.Accounts offset (or, since v4, an account address that appears in Txn.Accounts or is Txn.Sender), asset id (or, since v4, a Txn.ForeignAssets offset). Return: did_exist flag (1 if exist and 0 otherwise), value.",
	"asset_params_get":  "params: Before v4, Txn.ForeignAssets offset. Since v4, Txn.ForeignAssets offset or an asset id that appears in Txn.ForeignAssets. Return: did_exist flag (1 if exist and 0 otherwise), value.",
	"app_params_get":    "params: Txn.ForeignApps offset or an app id that appears in Txn.ForeignApps. Return: did_exist flag (1 if exist and 0 otherwise), value.",
	"log":               "`log` can be called up to MaxLogCalls times in a program, and log up to a total of 1k bytes.",
}

// OpDocExtra returns extra documentation text about an op
func OpDocExtra(opName string) string {
	return opDocExtras[opName]
}

// OpGroups is groupings of ops for documentation purposes.
var OpGroups = map[string][]string{
	"Arithmetic":           {"sha256", "keccak256", "sha512_256", "ed25519verify", "+", "-", "/", "*", "<", ">", "<=", ">=", "&&", "||", "shl", "shr", "sqrt", "bitlen", "exp", "==", "!=", "!", "len", "itob", "btoi", "%", "|", "&", "^", "~", "mulw", "addw", "divmodw", "expw", "getbit", "setbit", "getbyte", "setbyte", "concat"},
	"Byte Array Slicing":   {"substring", "substring3", "extract", "extract3", "extract16bits", "extract32bits", "extract64bits"},
	"Byteslice Arithmetic": {"b+", "b-", "b/", "b*", "b<", "b>", "b<=", "b>=", "b==", "b!=", "b%"},
	"Byteslice Logic":      {"b|", "b&", "b^", "b~"},
	"Loading Values":       {"intcblock", "intc", "intc_0", "intc_1", "intc_2", "intc_3", "pushint", "bytecblock", "bytec", "bytec_0", "bytec_1", "bytec_2", "bytec_3", "pushbytes", "bzero", "arg", "arg_0", "arg_1", "arg_2", "arg_3", "txn", "gtxn", "txna", "gtxna", "gtxns", "gtxnsa", "global", "load", "store", "gload", "gloads", "gaid", "gaids"},
	"Flow Control":         {"err", "bnz", "bz", "b", "return", "pop", "dup", "dup2", "dig", "cover", "uncover", "swap", "select", "assert", "callsub", "retsub"},
<<<<<<< HEAD
	"State Access":         {"balance", "min_balance", "app_opted_in", "app_local_get", "app_local_get_ex", "app_global_get", "app_global_get_ex", "app_local_put", "app_global_put", "app_local_del", "app_global_del", "asset_holding_get", "asset_params_get", "app_params_get"},
=======
	"State Access":         {"balance", "min_balance", "app_opted_in", "app_local_get", "app_local_get_ex", "app_global_get", "app_global_get_ex", "app_local_put", "app_global_put", "app_local_del", "app_global_del", "asset_holding_get", "asset_params_get", "app_params_get", "log"},
>>>>>>> ebeac2ee
}

// OpCost indicates the cost of an operation over the range of
// LogicVersions from From to To.
type OpCost struct {
	From int
	To   int
	Cost int
}

// OpAllCosts returns an array of the cost score for an op by version.
// Each entry indicates the cost over a range of versions, so if the
// cost has remained constant, there is only one result, otherwise
// each entry shows the cost for a consecutive range of versions,
// inclusive.
func OpAllCosts(opName string) []OpCost {
	var costs []OpCost
	for v := 1; v <= LogicVersion; v++ {
		cost := OpsByName[v][opName].Details.Cost
		if cost == 0 {
			continue
		}
		if costs == nil || cost != costs[len(costs)-1].Cost {
			costs = append(costs, OpCost{v, v, cost})
		} else {
			costs[len(costs)-1].To = v
		}
	}

	return costs
}

// TypeNameDescriptions contains extra description about a low level
// protocol transaction Type string, and provide a friendlier type
// constant name in assembler.
var TypeNameDescriptions = map[string]string{
	string(protocol.UnknownTx):         "Unknown type. Invalid transaction",
	string(protocol.PaymentTx):         "Payment",
	string(protocol.KeyRegistrationTx): "KeyRegistration",
	string(protocol.AssetConfigTx):     "AssetConfig",
	string(protocol.AssetTransferTx):   "AssetTransfer",
	string(protocol.AssetFreezeTx):     "AssetFreeze",
	string(protocol.ApplicationCallTx): "ApplicationCall",
}

var onCompletionDescriptions = map[OnCompletionConstType]string{
	NoOp:              "Only execute the `ApprovalProgram` associated with this application ID, with no additional effects.",
	OptIn:             "Before executing the `ApprovalProgram`, allocate local state for this application into the sender's account data.",
	CloseOut:          "After executing the `ApprovalProgram`, clear any local state for this application out of the sender's account data.",
	ClearState:        "Don't execute the `ApprovalProgram`, and instead execute the `ClearStateProgram` (which may not reject this transaction). Additionally, clear any local state for this application out of the sender's account data as in `CloseOutOC`.",
	UpdateApplication: "After executing the `ApprovalProgram`, replace the `ApprovalProgram` and `ClearStateProgram` associated with this application ID with the programs specified in this transaction.",
	DeleteApplication: "After executing the `ApprovalProgram`, delete the application parameters from the account data of the application's creator.",
}

// OnCompletionDescription returns extra description about OnCompletion constants
func OnCompletionDescription(value uint64) string {
	desc, ok := onCompletionDescriptions[OnCompletionConstType(value)]
	if ok {
		return desc
	}
	return "invalid constant value"
}

// OnCompletionPreamble describes what the OnCompletion constants represent.
const OnCompletionPreamble = "An application transaction must indicate the action to be taken following the execution of its approvalProgram or clearStateProgram. The constants below describe the available actions."

var txnFieldDocs = map[string]string{
	"Sender":                   "32 byte address",
	"Fee":                      "micro-Algos",
	"FirstValid":               "round number",
	"FirstValidTime":           "Causes program to fail; reserved for future use",
	"LastValid":                "round number",
	"Note":                     "Any data up to 1024 bytes",
	"Lease":                    "32 byte lease value",
	"Receiver":                 "32 byte address",
	"Amount":                   "micro-Algos",
	"CloseRemainderTo":         "32 byte address",
	"VotePK":                   "32 byte address",
	"SelectionPK":              "32 byte address",
	"VoteFirst":                "The first round that the participation key is valid.",
	"VoteLast":                 "The last round that the participation key is valid.",
	"VoteKeyDilution":          "Dilution for the 2-level participation key",
	"Type":                     "Transaction type as bytes",
	"TypeEnum":                 "See table below",
	"XferAsset":                "Asset ID",
	"AssetAmount":              "value in Asset's units",
	"AssetSender":              "32 byte address. Causes clawback of all value of asset from AssetSender if Sender is the Clawback address of the asset.",
	"AssetReceiver":            "32 byte address",
	"AssetCloseTo":             "32 byte address",
	"GroupIndex":               "Position of this transaction within an atomic transaction group. A stand-alone transaction is implicitly element 0 in a group of 1",
	"TxID":                     "The computed ID for this transaction. 32 bytes.",
	"ApplicationID":            "ApplicationID from ApplicationCall transaction",
	"OnCompletion":             "ApplicationCall transaction on completion action",
	"ApplicationArgs":          "Arguments passed to the application in the ApplicationCall transaction",
	"NumAppArgs":               "Number of ApplicationArgs",
	"Accounts":                 "Accounts listed in the ApplicationCall transaction",
	"NumAccounts":              "Number of Accounts",
	"Assets":                   "Foreign Assets listed in the ApplicationCall transaction",
	"NumAssets":                "Number of Assets",
	"Applications":             "Foreign Apps listed in the ApplicationCall transaction",
	"NumApplications":          "Number of Applications",
	"GlobalNumUint":            "Number of global state integers in ApplicationCall",
	"GlobalNumByteSlice":       "Number of global state byteslices in ApplicationCall",
	"LocalNumUint":             "Number of local state integers in ApplicationCall",
	"LocalNumByteSlice":        "Number of local state byteslices in ApplicationCall",
	"ApprovalProgram":          "Approval program",
	"ClearStateProgram":        "Clear state program",
	"RekeyTo":                  "32 byte Sender's new AuthAddr",
	"ConfigAsset":              "Asset ID in asset config transaction",
	"ConfigAssetTotal":         "Total number of units of this asset created",
	"ConfigAssetDecimals":      "Number of digits to display after the decimal place when displaying the asset",
	"ConfigAssetDefaultFrozen": "Whether the asset's slots are frozen by default or not, 0 or 1",
	"ConfigAssetUnitName":      "Unit name of the asset",
	"ConfigAssetName":          "The asset name",
	"ConfigAssetURL":           "URL",
	"ConfigAssetMetadataHash":  "32 byte commitment to some unspecified asset metadata",
	"ConfigAssetManager":       "32 byte address",
	"ConfigAssetReserve":       "32 byte address",
	"ConfigAssetFreeze":        "32 byte address",
	"ConfigAssetClawback":      "32 byte address",
	"FreezeAsset":              "Asset ID being frozen or un-frozen",
	"FreezeAssetAccount":       "32 byte address of the account whose asset slot is being frozen or un-frozen",
	"FreezeAssetFrozen":        "The new frozen value, 0 or 1",
	"ExtraProgramPages":        "Number of additional pages for each of the application's approval and clear state programs. An ExtraProgramPages of 1 means 2048 more total bytes, or 1024 for each program.",
}

// TxnFieldDocs are notes on fields available by `txn` and `gtxn` with extra versioning info if any
func TxnFieldDocs() map[string]string {
	return fieldsDocWithExtra(txnFieldDocs, txnFieldSpecByName)
}

var globalFieldDocs = map[string]string{
	"MinTxnFee":            "micro Algos",
	"MinBalance":           "micro Algos",
	"MaxTxnLife":           "rounds",
	"ZeroAddress":          "32 byte address of all zero bytes",
	"GroupSize":            "Number of transactions in this atomic transaction group. At least 1",
	"LogicSigVersion":      "Maximum supported TEAL version",
	"Round":                "Current round number",
	"LatestTimestamp":      "Last confirmed block UNIX timestamp. Fails if negative",
	"CurrentApplicationID": "ID of current application executing. Fails if no such application is executing",
	"CreatorAddress":       "Address of the creator of the current application. Fails if no such application is executing",
}

// GlobalFieldDocs are notes on fields available in `global` with extra versioning info if any
func GlobalFieldDocs() map[string]string {
	return fieldsDocWithExtra(globalFieldDocs, globalFieldSpecByName)
}

type extractor interface {
	getExtraFor(string) string
}

func fieldsDocWithExtra(source map[string]string, ex extractor) map[string]string {
	result := make(map[string]string, len(source))
	for name, doc := range source {
		if extra := ex.getExtraFor(name); len(extra) > 0 {
			if len(doc) == 0 {
				doc = extra
			} else {
				sep := ". "
				if doc[len(doc)-1] == '.' {
					sep = " "
				}
				doc = fmt.Sprintf("%s%s%s", doc, sep, extra)
			}
		}
		result[name] = doc
	}
	return result
}

// AssetHoldingFieldDocs are notes on fields available in `asset_holding_get`
var AssetHoldingFieldDocs = map[string]string{
	"AssetBalance": "Amount of the asset unit held by this account",
	"AssetFrozen":  "Is the asset frozen or not",
}

// AssetParamsFieldDocs are notes on fields available in `asset_params_get`
var AssetParamsFieldDocs = map[string]string{
	"AssetTotal":         "Total number of units of this asset",
	"AssetDecimals":      "See AssetParams.Decimals",
	"AssetDefaultFrozen": "Frozen by default or not",
	"AssetUnitName":      "Asset unit name",
	"AssetName":          "Asset name",
	"AssetURL":           "URL with additional info about the asset",
	"AssetMetadataHash":  "Arbitrary commitment",
	"AssetManager":       "Manager commitment",
	"AssetReserve":       "Reserve address",
	"AssetFreeze":        "Freeze address",
	"AssetClawback":      "Clawback address",
	"AssetCreator":       "Creator address",
}

// AppParamsFieldDocs are notes on fields available in `app_params_get`
var AppParamsFieldDocs = map[string]string{
	"AppApprovalProgram":    "Bytecode of Approval Program",
	"AppClearStateProgram":  "Bytecode of Clear State Program",
	"AppGlobalNumUint":      "Number of uint64 values allowed in Global State",
	"AppGlobalNumByteSlice": "Number of byte array values allowed in Global State",
	"AppLocalNumUint":       "Number of uint64 values allowed in Local State",
	"AppLocalNumByteSlice":  "Number of byte array values allowed in Local State",
	"AppExtraProgramPages":  "Number of Extra Program Pages of code space",
	"AppCreator":            "Creator address",
}<|MERGE_RESOLUTION|>--- conflicted
+++ resolved
@@ -254,11 +254,7 @@
 	"Byteslice Logic":      {"b|", "b&", "b^", "b~"},
 	"Loading Values":       {"intcblock", "intc", "intc_0", "intc_1", "intc_2", "intc_3", "pushint", "bytecblock", "bytec", "bytec_0", "bytec_1", "bytec_2", "bytec_3", "pushbytes", "bzero", "arg", "arg_0", "arg_1", "arg_2", "arg_3", "txn", "gtxn", "txna", "gtxna", "gtxns", "gtxnsa", "global", "load", "store", "gload", "gloads", "gaid", "gaids"},
 	"Flow Control":         {"err", "bnz", "bz", "b", "return", "pop", "dup", "dup2", "dig", "cover", "uncover", "swap", "select", "assert", "callsub", "retsub"},
-<<<<<<< HEAD
-	"State Access":         {"balance", "min_balance", "app_opted_in", "app_local_get", "app_local_get_ex", "app_global_get", "app_global_get_ex", "app_local_put", "app_global_put", "app_local_del", "app_global_del", "asset_holding_get", "asset_params_get", "app_params_get"},
-=======
 	"State Access":         {"balance", "min_balance", "app_opted_in", "app_local_get", "app_local_get_ex", "app_global_get", "app_global_get_ex", "app_local_put", "app_global_put", "app_local_del", "app_global_del", "asset_holding_get", "asset_params_get", "app_params_get", "log"},
->>>>>>> ebeac2ee
 }
 
 // OpCost indicates the cost of an operation over the range of
